# Absinthe

[GraphQL](https://facebook.github.io/graphql/) implementation for Elixir.

[![Build Status](https://secure.travis-ci.org/absinthe-graphql/absinthe.svg?branch=master
"Build Status")](https://travis-ci.org/absinthe-graphql/absinthe)

Goals:

- Complete implementation of the [GraphQL Working Draft](https://facebook.github.io/graphql), dated October 2015
- An idiomatic, readable, and comfortable API for Elixir developers
- Detailed error messages and documentation
- A focus on robustness and production-level performance

Please see the website at [http://absinthe-graphql.org](http://absinthe-graphql.org).

## Features

- Parser
  - All AST types
  - Fragments and type conditions
  - Line number reporting
  - ~~Column number reporting~~ (Not currently available due to Leex tokenizer constraint)
- Schema definition
  - All types (eg, Object, Input Object, Enum, Union, Interface, Scalar)
  - Circular type references
  - Support for [custom scalars](http://absinthe-graphql.org/guides/custom-scalars)
  - Support for custom directives
  - Field, argument, and enum value [deprecation](http://absinthe-graphql.org/guides/deprecation)
  - Compile-time schema validation
- [Introspection](http://absinthe-graphql.org/guides/introspection), compatible with GraphiQL
- Query execution
  - General
  - Named fragments, inline fragments, and fragment spreads with type conditions
  - `@skip` and `@include` directives
  - [Adapter](http://absinthe-graphql.org/guides/adapters) mechanism to support conversion between camelCase query documents
    and snake_cased schema definition.

## Installation

Install from [Hex.pm](https://hex.pm/packages/absinthe):

```elixir
def deps do
  [{:absinthe, "~> 1.0.0"}]
end
```

Add it to your `applications` configuration in `mix.exs`, too:

```elixir
def application do
  [applications: [:absinthe]]
end
```

Note: Absinthe requires Elixir 1.2 or higher.

## Upgrading

See [CHANGELOG](./CHANGELOG.md) for upgrade steps between versions.

<<<<<<< HEAD
## Learning GraphQL

For a grounding in GraphQL, I recommend you read through the following articles:

* The [GraphQL Introduction](https://facebook.github.io/react/blog/2015/05/01/graphql-introduction.html) and [GraphQL: A data query language](https://code.facebook.com/posts/1691455094417024/graphql-a-data-query-language/) posts from Facebook.
* The [Your First GraphQL Server](https://medium.com/@clayallsopp/your-first-graphql-server-3c766ab4f0a2#.m78ybemas) Medium post by Clay Allsopp. (Note this uses the [JavaScript GraphQL reference implementation](https://github.com/graphql/graphql-js).)
* [Learn GraphQL](https://learngraphql.com) by Kadira.
* Other blog posts that pop up. GraphQL is young!
* For the studious, the draft [GraphQL Specification](https://facebook.github.io/graphql/).

You may also be interested in how GraphQL is used by [Relay](https://facebook.github.io/relay/), a "JavaScript frameword for building data-driven React applications."

## Basic Usage

A GraphQL API starts by building a schema. Using Absinthe, schemas are normal
modules that use `Absinthe.Schema`.

For this example, we'll build a simple schema that allows users to look-up an
`item` by `id`, a required, non-null field of type `:id` (which is a built-in
type, just like `:string`, `:integer`, `:float`, and `:boolean`).

(You may want to refer to the [Absinthe API documentation](http://hexdocs.pm/absinthe/)
for more detailed information as you look this over.)

```elixir
defmodule MyApp.Schema do

  use Absinthe.Schema

  # Example data
  @items %{
    "foo" => %{id: "foo", name: "Foo"},
    "bar" => %{id: "bar", name: "Bar"}
  }

  query do
    field :item, :item do
      arg :id, non_null(:id)
      resolve fn %{id: item_id}, _ ->
        {:ok, @items[item_id]}
      end
    end
  end

end
```

Some macros and functions used here that are worth mentioning, pulled in automatically from
`Absinthe.Schema.Notation` by `use Absinthe.Schema`:

- `query` - Defines the root query object. It's like using `object` but with
   nice defaults. There is a matching `mutation` macro as well.
- `field` - Defines a field in the enclosing `object`, `input_object`, or `interface`.
- `arg` - Defines an argument in the enclosing `field` or `directive`.
- `resolve` - Sets the resolve function for the enclosing `field`.
* `non_null`: Used to add a non-null constraint to an argument. In this
  example, we are requiring an `id` to be provided to resolve the `item` field.

You'll notice we mention another type here: `:item`.

We haven't defined that yet; let's do it. In the same `MyApp.Schema` module:

```elixir
@desc "An item"
object :item do
  field :id, :id
  field :name, :string
end
```

See [the documentation for Absinthe.Schema.Notation](http://hexdocs.pm/absinthe/Absinthe.Schema.Notation.html)
for more information.

Now, you can use Absinthe to execute a query document. Keep in mind that for
HTTP, you'll probably want to use
[absinthe_plug](https://hex.pm/packages/absinthe_plug) instead of executing
GraphQL query documents yourself. Absinthe doesn't know or care about HTTP,
but absinthe_plug does -- and handles the vagaries of interacting with HTTP
GraphQL clients so you don't have to.

If you _were_ executing query documents yourself (lets assume for a local tool),
it would go something like this:

```elixir
"""
{
  item(id: "foo") {
    name
  }
}
"""
|> Absinthe.run(MyApp.Schema)

# Result
{:ok, %{data: %{"item" => %{"name" => "Foo"}}}}
```

Query documents also support variables:

## Variables

To support variables, simply define them for your query document [as the specification expects](https://facebook.github.io/graphql/#sec-Language.Query-Document.Variables),
and pass in a `variables` option (eg, [absinthe_plug](https://hex.pm/packages/absinthe_plug) handles providing these directly from query parameters or the POST body) to `run`:

```elixir
"""
query GetItem($id: ID!) {
  item(id: $id) {
    name
  }
}
"""
|> Absinthe.run(MyApp.Schema, variables: %{id: "bar"})

# Result
{:ok, %{data: %{"item" => %{"name" => "Bar"}}}}
```

## Deprecation

Use the `deprecate` option when defining any field, argument, or enum value.

- Provide a binary value to give a deprecation reason
- Provide `true` to just mark it as deprecated

An example:

```elixir
query do
  field :item, :item do
    arg :id, non_null(:id)
    arg :oldId, non_null(:string), deprecate: "It's old."
    resolve fn %{id: item_id}, _ ->
      {:ok, @items[item_id]}
    end
  end
end
```

Note: At the current time, Absinthe reports any deprecated argument or
deprecated input object field used in the `errors` entry of the response. Non
null constraints are ignored when validating deprecated arguments and input
object fields.
=======
## Documentation
>>>>>>> 27df23ef

- For the tutorial, guides, and general information about Absinthe-related
  projects, see [http://absinthe-graphql.org](http://absithe-graphql.org).
- Links to the API documentation are available in the [project list](https://absinthe-graphql.org/projects).

<<<<<<< HEAD
Descriptions for types, directives, field, arguments, etc can be provided one of
three ways:
=======
### Roadmap
>>>>>>> 27df23ef

See the Roadmap on [absinthe-graphql.org](https://absinthe-graphql.org/roadmap).

<<<<<<< HEAD
```elixir
object :foo, description: "A Foo" do
  # ...
end
```

By using the `description` macro inside the definition:

```elixir
object :foo do
  description "A Foo"
  # ...
end
```

By using the `@desc` module attribute above the definition:

```elixir
@desc "A Foo"
object :foo do
  # ...
end
```

## Custom Types

Absinthe supports defining custom scalar types, just like the built-in types.
Here's an example of how to support a time scalar to/from ISOz format:

```elixir
scalar :iso_z, name: "ISOz" do
  description "ISOz time"
  parse &Timex.DateFormat.parse(&1, "{ISOz}")
  serialize &Timex.DateFormat.format!(&1, "{ISOz}")
end
```

Now `:iso_z` can be used in your schema and variables can use
`ISOz` in query documents.

## Introspection

You can introspect your schema using `__schema`, `__type`, and `__typename`,
as [described in the specification](https://facebook.github.io/graphql/#sec-Introspection).

### Examples

Seeing the names of the types in the schema:

```elixir
"""
{
  __schema {
    types {
      name
    }
  }
}
"""
|> Absinthe.run(MyApp.Schema)
{:ok,
  %{data: %{
    "__schema" => %{
      "types" => [
        %{"name" => "Boolean"},
        %{"name" => "Float"},
        %{"name" => "ID"},
        %{"name" => "Int"},
        %{"name" => "String"},
        ...
      ]
    }
  }}
}
```

Getting the name of the queried type:

```elixir
"""
{
  profile {
    name
    __typename
  }
}
"""
|> Absinthe.run(MyApp.Schema)
{:ok,
  %{data: %{
    "profile" => %{
      "name" => "Joe",
      "__typename" => "Person"
    }
  }}
}
```

Getting the name of the fields for a named type:

```elixir
"""
{
  __type(name: "Person") {
    fields {
      name
      type {
        kind
        name
      }
    }
  }
}
"""
|> Absinthe.run(MyApp.Schema)
{:ok,
  %{data: %{
    "__type" => %{
      "fields" => [
        %{
          "name" => "name",
          "type" => %{"kind" => "SCALAR", "name" => "String"}
        },
        %{
          "name" => "age",
          "type" => %{"kind" => "SCALAR", "name" => "Int"}
        },
      ]
    }
  }}
}
```

(Note that you may have to nest several depths of `type`/`ofType`, as
type information includes any wrapping layers of [List](https://facebook.github.io/graphql/#sec-List)
and/or [NonNull](https://facebook.github.io/graphql/#sec-Non-null).)

## Adapters

Absinthe supports an adapter mechanism that allows developers to define their
schema using one code convention (eg, `snake_cased` fields and arguments), but
accept query documents and return results (including names in errors) in
another (eg, `camelCase`). This is useful in allowing both client and server to
use conventions most natural to them.

Absinthe ships with two adapters:

* `Absinthe.Adapter.LanguageConventions`, which expects schemas to be defined
  in `snake_case` (the standard Elixir convention), translating to/from `camelCase`
  for incoming query documents and outgoing results. (This is the default as of v0.3.)
* `Absinthe.Adapter.Passthrough`, which is a no-op adapter and makes no
  modifications.

To set the adapter, you can set an application configuration value:

```elixir
config :absinthe,
  adapter: Absinthe.Adapter.TheAdapterName
```

Or, you can provide it as an option to `Absinthe.run/3`:

```elixir
Absinthe.run(query, MyApp.Schema,
             adapter: Absinthe.Adapter.TheAdapterName)
```

Notably, this means you're able to switch adapters on case-by-case basis.
In a Phoenix application, this means you could even support using different
adapters for different clients.

A custom adapter module must merely implement the `Absinthe.Adapter` protocol,
in many cases with `use Absinthe.Adapter` and only overriding the desired
functions.

Note that types that are defined external to your application (including
the introspection types) may not be compatible if you're using a different
adapter.

### Roadmap & Contributions

For a list of specific planned features and version targets, see the
[milestone list](https://github.com/CargoSense/absinthe/milestones).
=======
## Related Projects
>>>>>>> 27df23ef

See the Project List on [absinthe-graphql.org](http://absinthe-graphql.org/projects).

## License

BSD License

Copyright (c) CargoSense, Inc.

Parser derived from GraphQL Elixir, Copyright (c) Josh Price
https://github.com/joshprice/graphql-elixir

Redistribution and use in source and binary forms, with or without modification,
are permitted provided that the following conditions are met:

 * Redistributions of source code must retain the above copyright notice, this
   list of conditions and the following disclaimer.

 * Redistributions in binary form must reproduce the above copyright notice,
   this list of conditions and the following disclaimer in the documentation
   and/or other materials provided with the distribution.

 * Neither the name Facebook nor the names of its contributors may be used to
   endorse or promote products derived from this software without specific
   prior written permission.

THIS SOFTWARE IS PROVIDED BY THE COPYRIGHT HOLDERS AND CONTRIBUTORS "AS IS" AND
ANY EXPRESS OR IMPLIED WARRANTIES, INCLUDING, BUT NOT LIMITED TO, THE IMPLIED
WARRANTIES OF MERCHANTABILITY AND FITNESS FOR A PARTICULAR PURPOSE ARE
DISCLAIMED. IN NO EVENT SHALL THE COPYRIGHT HOLDER OR CONTRIBUTORS BE LIABLE FOR
ANY DIRECT, INDIRECT, INCIDENTAL, SPECIAL, EXEMPLARY, OR CONSEQUENTIAL DAMAGES
(INCLUDING, BUT NOT LIMITED TO, PROCUREMENT OF SUBSTITUTE GOODS OR SERVICES;
LOSS OF USE, DATA, OR PROFITS; OR BUSINESS INTERRUPTION) HOWEVER CAUSED AND ON
ANY THEORY OF LIABILITY, WHETHER IN CONTRACT, STRICT LIABILITY, OR TORT
(INCLUDING NEGLIGENCE OR OTHERWISE) ARISING IN ANY WAY OUT OF THE USE OF THIS
SOFTWARE, EVEN IF ADVISED OF THE POSSIBILITY OF SUCH DAMAGE.<|MERGE_RESOLUTION|>--- conflicted
+++ resolved
@@ -60,354 +60,17 @@
 
 See [CHANGELOG](./CHANGELOG.md) for upgrade steps between versions.
 
-<<<<<<< HEAD
-## Learning GraphQL
-
-For a grounding in GraphQL, I recommend you read through the following articles:
-
-* The [GraphQL Introduction](https://facebook.github.io/react/blog/2015/05/01/graphql-introduction.html) and [GraphQL: A data query language](https://code.facebook.com/posts/1691455094417024/graphql-a-data-query-language/) posts from Facebook.
-* The [Your First GraphQL Server](https://medium.com/@clayallsopp/your-first-graphql-server-3c766ab4f0a2#.m78ybemas) Medium post by Clay Allsopp. (Note this uses the [JavaScript GraphQL reference implementation](https://github.com/graphql/graphql-js).)
-* [Learn GraphQL](https://learngraphql.com) by Kadira.
-* Other blog posts that pop up. GraphQL is young!
-* For the studious, the draft [GraphQL Specification](https://facebook.github.io/graphql/).
-
-You may also be interested in how GraphQL is used by [Relay](https://facebook.github.io/relay/), a "JavaScript frameword for building data-driven React applications."
-
-## Basic Usage
-
-A GraphQL API starts by building a schema. Using Absinthe, schemas are normal
-modules that use `Absinthe.Schema`.
-
-For this example, we'll build a simple schema that allows users to look-up an
-`item` by `id`, a required, non-null field of type `:id` (which is a built-in
-type, just like `:string`, `:integer`, `:float`, and `:boolean`).
-
-(You may want to refer to the [Absinthe API documentation](http://hexdocs.pm/absinthe/)
-for more detailed information as you look this over.)
-
-```elixir
-defmodule MyApp.Schema do
-
-  use Absinthe.Schema
-
-  # Example data
-  @items %{
-    "foo" => %{id: "foo", name: "Foo"},
-    "bar" => %{id: "bar", name: "Bar"}
-  }
-
-  query do
-    field :item, :item do
-      arg :id, non_null(:id)
-      resolve fn %{id: item_id}, _ ->
-        {:ok, @items[item_id]}
-      end
-    end
-  end
-
-end
-```
-
-Some macros and functions used here that are worth mentioning, pulled in automatically from
-`Absinthe.Schema.Notation` by `use Absinthe.Schema`:
-
-- `query` - Defines the root query object. It's like using `object` but with
-   nice defaults. There is a matching `mutation` macro as well.
-- `field` - Defines a field in the enclosing `object`, `input_object`, or `interface`.
-- `arg` - Defines an argument in the enclosing `field` or `directive`.
-- `resolve` - Sets the resolve function for the enclosing `field`.
-* `non_null`: Used to add a non-null constraint to an argument. In this
-  example, we are requiring an `id` to be provided to resolve the `item` field.
-
-You'll notice we mention another type here: `:item`.
-
-We haven't defined that yet; let's do it. In the same `MyApp.Schema` module:
-
-```elixir
-@desc "An item"
-object :item do
-  field :id, :id
-  field :name, :string
-end
-```
-
-See [the documentation for Absinthe.Schema.Notation](http://hexdocs.pm/absinthe/Absinthe.Schema.Notation.html)
-for more information.
-
-Now, you can use Absinthe to execute a query document. Keep in mind that for
-HTTP, you'll probably want to use
-[absinthe_plug](https://hex.pm/packages/absinthe_plug) instead of executing
-GraphQL query documents yourself. Absinthe doesn't know or care about HTTP,
-but absinthe_plug does -- and handles the vagaries of interacting with HTTP
-GraphQL clients so you don't have to.
-
-If you _were_ executing query documents yourself (lets assume for a local tool),
-it would go something like this:
-
-```elixir
-"""
-{
-  item(id: "foo") {
-    name
-  }
-}
-"""
-|> Absinthe.run(MyApp.Schema)
-
-# Result
-{:ok, %{data: %{"item" => %{"name" => "Foo"}}}}
-```
-
-Query documents also support variables:
-
-## Variables
-
-To support variables, simply define them for your query document [as the specification expects](https://facebook.github.io/graphql/#sec-Language.Query-Document.Variables),
-and pass in a `variables` option (eg, [absinthe_plug](https://hex.pm/packages/absinthe_plug) handles providing these directly from query parameters or the POST body) to `run`:
-
-```elixir
-"""
-query GetItem($id: ID!) {
-  item(id: $id) {
-    name
-  }
-}
-"""
-|> Absinthe.run(MyApp.Schema, variables: %{id: "bar"})
-
-# Result
-{:ok, %{data: %{"item" => %{"name" => "Bar"}}}}
-```
-
-## Deprecation
-
-Use the `deprecate` option when defining any field, argument, or enum value.
-
-- Provide a binary value to give a deprecation reason
-- Provide `true` to just mark it as deprecated
-
-An example:
-
-```elixir
-query do
-  field :item, :item do
-    arg :id, non_null(:id)
-    arg :oldId, non_null(:string), deprecate: "It's old."
-    resolve fn %{id: item_id}, _ ->
-      {:ok, @items[item_id]}
-    end
-  end
-end
-```
-
-Note: At the current time, Absinthe reports any deprecated argument or
-deprecated input object field used in the `errors` entry of the response. Non
-null constraints are ignored when validating deprecated arguments and input
-object fields.
-=======
 ## Documentation
->>>>>>> 27df23ef
 
 - For the tutorial, guides, and general information about Absinthe-related
   projects, see [http://absinthe-graphql.org](http://absithe-graphql.org).
 - Links to the API documentation are available in the [project list](https://absinthe-graphql.org/projects).
 
-<<<<<<< HEAD
-Descriptions for types, directives, field, arguments, etc can be provided one of
-three ways:
-=======
 ### Roadmap
->>>>>>> 27df23ef
 
 See the Roadmap on [absinthe-graphql.org](https://absinthe-graphql.org/roadmap).
 
-<<<<<<< HEAD
-```elixir
-object :foo, description: "A Foo" do
-  # ...
-end
-```
-
-By using the `description` macro inside the definition:
-
-```elixir
-object :foo do
-  description "A Foo"
-  # ...
-end
-```
-
-By using the `@desc` module attribute above the definition:
-
-```elixir
-@desc "A Foo"
-object :foo do
-  # ...
-end
-```
-
-## Custom Types
-
-Absinthe supports defining custom scalar types, just like the built-in types.
-Here's an example of how to support a time scalar to/from ISOz format:
-
-```elixir
-scalar :iso_z, name: "ISOz" do
-  description "ISOz time"
-  parse &Timex.DateFormat.parse(&1, "{ISOz}")
-  serialize &Timex.DateFormat.format!(&1, "{ISOz}")
-end
-```
-
-Now `:iso_z` can be used in your schema and variables can use
-`ISOz` in query documents.
-
-## Introspection
-
-You can introspect your schema using `__schema`, `__type`, and `__typename`,
-as [described in the specification](https://facebook.github.io/graphql/#sec-Introspection).
-
-### Examples
-
-Seeing the names of the types in the schema:
-
-```elixir
-"""
-{
-  __schema {
-    types {
-      name
-    }
-  }
-}
-"""
-|> Absinthe.run(MyApp.Schema)
-{:ok,
-  %{data: %{
-    "__schema" => %{
-      "types" => [
-        %{"name" => "Boolean"},
-        %{"name" => "Float"},
-        %{"name" => "ID"},
-        %{"name" => "Int"},
-        %{"name" => "String"},
-        ...
-      ]
-    }
-  }}
-}
-```
-
-Getting the name of the queried type:
-
-```elixir
-"""
-{
-  profile {
-    name
-    __typename
-  }
-}
-"""
-|> Absinthe.run(MyApp.Schema)
-{:ok,
-  %{data: %{
-    "profile" => %{
-      "name" => "Joe",
-      "__typename" => "Person"
-    }
-  }}
-}
-```
-
-Getting the name of the fields for a named type:
-
-```elixir
-"""
-{
-  __type(name: "Person") {
-    fields {
-      name
-      type {
-        kind
-        name
-      }
-    }
-  }
-}
-"""
-|> Absinthe.run(MyApp.Schema)
-{:ok,
-  %{data: %{
-    "__type" => %{
-      "fields" => [
-        %{
-          "name" => "name",
-          "type" => %{"kind" => "SCALAR", "name" => "String"}
-        },
-        %{
-          "name" => "age",
-          "type" => %{"kind" => "SCALAR", "name" => "Int"}
-        },
-      ]
-    }
-  }}
-}
-```
-
-(Note that you may have to nest several depths of `type`/`ofType`, as
-type information includes any wrapping layers of [List](https://facebook.github.io/graphql/#sec-List)
-and/or [NonNull](https://facebook.github.io/graphql/#sec-Non-null).)
-
-## Adapters
-
-Absinthe supports an adapter mechanism that allows developers to define their
-schema using one code convention (eg, `snake_cased` fields and arguments), but
-accept query documents and return results (including names in errors) in
-another (eg, `camelCase`). This is useful in allowing both client and server to
-use conventions most natural to them.
-
-Absinthe ships with two adapters:
-
-* `Absinthe.Adapter.LanguageConventions`, which expects schemas to be defined
-  in `snake_case` (the standard Elixir convention), translating to/from `camelCase`
-  for incoming query documents and outgoing results. (This is the default as of v0.3.)
-* `Absinthe.Adapter.Passthrough`, which is a no-op adapter and makes no
-  modifications.
-
-To set the adapter, you can set an application configuration value:
-
-```elixir
-config :absinthe,
-  adapter: Absinthe.Adapter.TheAdapterName
-```
-
-Or, you can provide it as an option to `Absinthe.run/3`:
-
-```elixir
-Absinthe.run(query, MyApp.Schema,
-             adapter: Absinthe.Adapter.TheAdapterName)
-```
-
-Notably, this means you're able to switch adapters on case-by-case basis.
-In a Phoenix application, this means you could even support using different
-adapters for different clients.
-
-A custom adapter module must merely implement the `Absinthe.Adapter` protocol,
-in many cases with `use Absinthe.Adapter` and only overriding the desired
-functions.
-
-Note that types that are defined external to your application (including
-the introspection types) may not be compatible if you're using a different
-adapter.
-
-### Roadmap & Contributions
-
-For a list of specific planned features and version targets, see the
-[milestone list](https://github.com/CargoSense/absinthe/milestones).
-=======
 ## Related Projects
->>>>>>> 27df23ef
 
 See the Project List on [absinthe-graphql.org](http://absinthe-graphql.org/projects).
 
