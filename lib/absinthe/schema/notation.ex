defmodule Absinthe.Schema.Notation do
  alias Absinthe.Blueprint
  alias Absinthe.Blueprint.Schema
  alias Absinthe.Utils

<<<<<<< HEAD
  Module.register_attribute(__MODULE__, :placement, accumulate: true)

  defmacro __using__(_opts) do
    Module.register_attribute(__CALLER__.module, :absinthe_blueprint, [])
    Module.put_attribute(__CALLER__.module, :absinthe_blueprint, [%Absinthe.Blueprint{}])
    Module.register_attribute(__CALLER__.module, :absinthe_desc, accumulate: true)
=======
  defmacro __using__(opts \\ []) do
    import_opts = opts |> Keyword.put(:only, :macros)
    Module.register_attribute(__CALLER__.module, :absinthe_definitions, accumulate: true)
    Module.register_attribute(__CALLER__.module, :absinthe_descriptions, accumulate: true)
>>>>>>> 5f71edc2

    quote do
      import Absinthe.Resolution.Helpers,
        only: [
          async: 1,
          async: 2,
          batch: 3,
          batch: 4
        ]

<<<<<<< HEAD
      Module.register_attribute(__MODULE__, :__absinthe_type_import__, accumulate: true)
=======
      import unquote(__MODULE__), unquote(import_opts)
      @before_compile unquote(__MODULE__).Writer
      @desc nil
    end
  end

  Module.register_attribute(__MODULE__, :placement, accumulate: true)

  @doc false
  # Return a quote that records the current @desc value for a given identifier
  def desc_attribute_recorder(identifier) do
    quote do
      @absinthe_descriptions {unquote(identifier), @desc}
>>>>>>> 5f71edc2
      @desc nil
      import unquote(__MODULE__), only: :macros
      @before_compile unquote(__MODULE__)
    end
  end

  ### Macro API ###

  @placement {:config, [under: [:field]]}
  @doc """
  Configure a subscription field.

  ## Example

  ```elixir
  config fn args, %{context: context} ->
    if authorized?(context) do
      {:ok, topic: args.client_id}
    else
      {:error, "unauthorized"}
    end
  end
  ```

  See `Absinthe.Schema.subscription/1` for details
  """
  defmacro config(config_fun) do
    __CALLER__
    |> recordable!(:config, @placement[:config])
    |> record_config!(config_fun)
  end

  @placement {:trigger, [under: [:field]]}
  @doc """
  Set a trigger for a subscription field.

  It accepts one or more mutation field names, and can be called more than once.

  ```
  mutation do
    field :gps_event, :gps_event
    field :user_checkin, :user
  end
  subscription do
    field :location_update, :user do
      arg :user_id, non_null(:id)

      config fn args, _ ->
        {:ok, topic: args.user_id}
      end

      trigger :gps_event, topic: fn event ->
        event.user_id
      end

      trigger :user_checkin, topic: fn user ->
        [user.id, user.parent_id]
      end
    end
  end
  ```

  Trigger functions are only called once per event, so database calls within
  them do not present a significant burden.

  See the `subscription/2` macro docs for additional details
  """
  defmacro trigger(mutations, attrs) do
    __CALLER__
    |> recordable!(:trigger, @placement[:trigger])
    |> record_trigger!(List.wrap(mutations), attrs)
  end

  # OBJECT

  @placement {:object, [toplevel: true]}
  @doc """
  Define an object type.

  Adds an `Absinthe.Type.Object` to your schema.

  ## Placement

  #{Utils.placement_docs(@placement)}

  ## Examples

  Basic definition:

  ```
  object :car do
    # ...
  end
  ```

  Providing a custom name:

  ```
  object :car, name: "CarType" do
    # ...
  end
  ```
  """
  @reserved_identifiers ~w(query mutation subscription)a
  defmacro object(identifier, attrs \\ [], block)

  defmacro object(identifier, _attrs, _block) when identifier in @reserved_identifiers do
    raise Absinthe.Schema.Notation.Error,
          "Invalid schema notation: cannot create an `object` with reserved identifier `#{
            identifier
          }`"
  end

  defmacro object(identifier, attrs, do: block) do
    __CALLER__
    |> recordable!(:object, @placement[:object])
    |> record!(Schema.ObjectTypeDefinition, identifier, attrs, block)
  end

  @placement {:interfaces, [under: :object]}
  @doc """
  Declare implemented interfaces for an object.

  See also `interface/1`, which can be used for one interface,
  and `interface/3`, used to define interfaces themselves.

  ## Placement

  #{Utils.placement_docs(@placement)}

  ## Examples

  ```
  object :car do
    interfaces [:vehicle, :branded]
    # ...
  end
  ```
  """
  defmacro interfaces(ifaces) when is_list(ifaces) do
    __CALLER__
    |> recordable!(:interfaces, @placement[:interfaces])
    |> record_interfaces!(ifaces)
  end

  @placement {:resolve, [under: [:field]]}
  @doc """
  Mark a field as deprecated

  In most cases you can simply pass the deprecate: "message" attribute. However
  when using the block form of a field it can be nice to also use this macro.

  ## Placement

  #{Utils.placement_docs(@placement)}

  ## Examples
  ```
  field :foo, :string do
    deprecate "Foo will no longer be supported"
  end
  ```

  This is how to deprecate other things
  ```
  field :foo, :string do
    arg :bar, :integer, deprecate: "This isn't supported either"
  end

  enum :colors do
    value :red
    value :blue, deprecate: "This isn't supported"
  end
  ```
  """
  defmacro deprecate(msg) do
    __CALLER__
    |> recordable!(:deprecate, @placement[:deprecate])
    |> record_deprecate!(msg)
  end

  @doc """
  Declare an implemented interface for an object.

  Adds an `Absinthe.Type.Interface` to your schema.

  See also `interfaces/1`, which can be used for multiple interfaces,
  and `interface/3`, used to define interfaces themselves.

  ## Examples

  ```
  object :car do
    interface :vehicle
    # ...
  end
  ```
  """
  @placement {:interface_attribute, [under: :object]}
  defmacro interface(identifier) do
    __CALLER__
    |> recordable!(
      :interface_attribute,
      @placement[:interface_attribute],
      as: "`interface` (as an attribute)"
    )
    |> record_interface!(identifier)
  end

  # INTERFACES

  @placement {:interface, [toplevel: true]}
  @doc """
  Define an interface type.

  Adds an `Absinthe.Type.Interface` to your schema.

  Also see `interface/1` and `interfaces/1`, which declare
  that an object implements one or more interfaces.

  ## Placement

  #{Utils.placement_docs(@placement)}

  ## Examples

  ```
  interface :vehicle do
    field :wheel_count, :integer
  end

  object :rally_car do
    field :wheel_count, :integer
    interface :vehicle
  end
  ```
  """
  defmacro interface(identifier, attrs \\ [], do: block) do
    __CALLER__
    |> recordable!(:interface, @placement[:interface])
    |> record!(Schema.InterfaceTypeDefinition, identifier, attrs, block)
  end

  @placement {:resolve_type, [under: [:interface, :union]]}
  @doc """
  Define a type resolver for a union or interface.

  See also:
  * `Absinthe.Type.Interface`
  * `Absinthe.Type.Union`

  ## Placement

  #{Utils.placement_docs(@placement)}

  ## Examples

  ```
  interface :entity do
    # ...
    resolve_type fn
      %{employee_count: _},  _ ->
        :business
      %{age: _}, _ ->
        :person
    end
  end
  ```
  """
  defmacro resolve_type(func_ast) do
    __CALLER__
    |> recordable!(:resolve_type, @placement[:resolve_type])
    |> record_resolve_type!(func_ast)
  end

  defp replace_key(attrs, k1, k2) do
    case Keyword.fetch(attrs, k1) do
      {:ok, value} ->
        attrs
        |> Keyword.delete(k1)
        |> Keyword.put(k2, value)

      _ ->
        attrs
    end
  end

  defp handle_field_attrs(attrs, caller) do
    block =
      for {identifier, arg_attrs} <- Keyword.get(attrs, :args, []) do
        quote do
          arg unquote(identifier), unquote(arg_attrs)
        end
      end

    {func_ast, attrs} = Keyword.pop(attrs, :resolve)

    block =
      if func_ast do
        [
          quote do
            resolve unquote(func_ast)
          end
        ]
      else
        []
      end ++ block

    attrs =
      attrs
      |> expand_ast(caller)
      |> Keyword.delete(:args)
      |> replace_key(:deprecate, :deprecation)

    {attrs, block}
  end

  # FIELDS
  @placement {:field, [under: [:input_object, :interface, :object]]}
  @doc """
  Defines a GraphQL field

  See `field/4`
  """

  defmacro field(identifier, attrs) when is_list(attrs) do
    {attrs, block} = handle_field_attrs(attrs, __CALLER__)

    __CALLER__
    |> recordable!(:field, @placement[:field])
    |> record!(Schema.FieldDefinition, identifier, attrs, block)
  end

  defmacro field(identifier, type) do
    {attrs, block} = handle_field_attrs([type: type], __CALLER__)

    __CALLER__
    |> recordable!(:field, @placement[:field])
    |> record!(Schema.FieldDefinition, identifier, attrs, block)
  end

  @doc """
  Defines a GraphQL field

  See `field/4`
  """
  defmacro field(identifier, attrs, do: block) when is_list(attrs) do
    {attrs, more_block} = handle_field_attrs(attrs, __CALLER__)
    block = more_block ++ block

    __CALLER__
    |> recordable!(:field, @placement[:field])
    |> record!(Schema.FieldDefinition, identifier, attrs, block)
  end

  defmacro field(identifier, type, do: block) do
    {attrs, _} = handle_field_attrs([type: type], __CALLER__)

    __CALLER__
    |> recordable!(:field, @placement[:field])
    |> record!(Schema.FieldDefinition, identifier, attrs, block)
  end

  defmacro field(identifier, type, attrs) do
    {attrs, block} = handle_field_attrs(Keyword.put(attrs, :type, type), __CALLER__)

    __CALLER__
    |> recordable!(:field, @placement[:field])
    |> record!(Schema.FieldDefinition, identifier, attrs, block)
  end

  @doc """
  Defines a GraphQL field.

  ## Placement

  #{Utils.placement_docs(@placement)}

  `query`, `mutation`, and `subscription` are
  all objects under the covers, and thus you'll find `field` definitions under
  those as well.

  ## Examples
  ```
  field :id, :id
  field :age, :integer, description: "How old the item is"
  field :name, :string do
    description "The name of the item"
  end
  field :location, type: :location
  ```
  """
  defmacro field(identifier, type, attrs, do: block) do
    __CALLER__
    |> recordable!(:field, @placement[:field])
    |> record!(Schema.FieldDefinition, identifier, Keyword.put(attrs, :type, type), block)
  end

  @placement {:resolve, [under: [:field]]}
  @doc """
  Defines a resolve function for a field

  Specify a 2 or 3 arity function to call when resolving a field.

  You can either hard code a particular anonymous function, or have a function
  call that returns a 2 or 3 arity anonymous function. See examples for more information.

  Note that when using a hard coded anonymous function, the function will not
  capture local variables.

  ### 3 Arity Functions

  The first argument to the function is the parent entity.
  ```
  {
    user(id: 1) {
      name
    }
  }
  ```
  A resolution function on the `name` field would have the result of the `user(id: 1)` field
  as its first argument. Top level fields have the `root_value` as their first argument.
  Unless otherwise specified, this defaults to an empty map.

  The second argument to the resolution function is the field arguments. The final
  argument is an `Absinthe.Resolution` struct, which includes information like
  the `context` and other execution data.

  ### 2 Arity Function

  Exactly the same as the 3 arity version, but without the first argument (the parent entity)

  ## Placement

  #{Utils.placement_docs(@placement)}

  ## Examples
  ```
  query do
    field :person, :person do
      resolve &Person.resolve/2
    end
  end
  ```

  ```
  query do
    field :person, :person do
      resolve fn %{id: id}, _ ->
        {:ok, Person.find(id)}
      end
    end
  end
  ```

  ```
  query do
    field :person, :person do
      resolve lookup(:person)
    end
  end

  def lookup(:person) do
    fn %{id: id}, _ ->
      {:ok, Person.find(id)}
    end
  end
  ```
  """
  defmacro resolve(func_ast) do
    __CALLER__
    |> recordable!(:resolve, @placement[:resolve])

    quote do
      middleware Absinthe.Resolution, unquote(func_ast)
    end
  end

  @placement {:complexity, [under: [:field]]}
  defmacro complexity(func_ast) do
    __CALLER__
    |> recordable!(:complexity, @placement[:complexity])
    |> record_complexity!(func_ast)
  end

  @placement {:middleware, [under: [:field]]}
  defmacro middleware(new_middleware, opts \\ []) do
    __CALLER__
    |> recordable!(:middleware, @placement[:middleware])
    |> record_middleware!(new_middleware, opts)
  end

  @placement {:is_type_of, [under: [:object]]}
  @doc """

  ## Placement

  #{Utils.placement_docs(@placement)}
  """
  defmacro is_type_of(func_ast) do
    __CALLER__
    |> recordable!(:is_type_of, @placement[:is_type_of])
    |> record_is_type_of!(func_ast)
  end

  @placement {:arg, [under: [:directive, :field]]}
  # ARGS
  @doc """
  Add an argument.

  ## Placement

  #{Utils.placement_docs(@placement)}

  ## Examples

  ```
  field do
    arg :size, :integer
    arg :name, :string, description: "The desired name"
  end
  ```
  """
  defmacro arg(identifier, type, attrs) do
    __CALLER__
    |> recordable!(:arg, @placement[:arg])
    |> record_arg!(identifier, expand_ast(Keyword.put(attrs, :type, type), __CALLER__))
  end

  @doc """
  Add an argument.

  See `arg/3`
  """
  defmacro arg(identifier, attrs) when is_list(attrs) do
    __CALLER__
    |> recordable!(:arg, @placement[:arg])
    |> record_arg!(identifier, expand_ast(attrs, __CALLER__))
  end

  defmacro arg(identifier, type) do
    __CALLER__
    |> recordable!(:arg, @placement[:arg])
    |> record_arg!(identifier, expand_ast([type: type], __CALLER__))
  end

  # SCALARS

  @placement {:scalar, [toplevel: true]}
  @doc """
  Define a scalar type

  A scalar type requires `parse/1` and `serialize/1` functions.

  ## Placement

  #{Utils.placement_docs(@placement)}

  ## Examples
  ```
  scalar :time, description: "ISOz time" do
    parse &Timex.parse(&1.value, "{ISOz}")
    serialize &Timex.format!(&1, "{ISOz}")
  end
  ```
  """
  defmacro scalar(identifier, attrs, do: block) do
    __CALLER__
    |> recordable!(:scalar, @placement[:scalar])
    |> record!(Schema.ScalarTypeDefinition, identifier, attrs, block)
  end

  @doc """
  Defines a scalar type

  See `scalar/3`
  """
  defmacro scalar(identifier, do: block) do
    __CALLER__
    |> recordable!(:scalar, @placement[:scalar])
    |> record!(Schema.ScalarTypeDefinition, identifier, [], block)
  end

  defmacro scalar(identifier, attrs) do
    __CALLER__
    |> recordable!(:scalar, @placement[:scalar])
    |> record!(Schema.ScalarTypeDefinition, identifier, attrs, nil)
  end

  @placement {:serialize, [under: [:scalar]]}
  @doc """
  Defines a serialization function for a `scalar` type

  The specified `serialize` function is used on outgoing data. It should simply
  return the desired external representation.

  ## Placement

  #{Utils.placement_docs(@placement)}
  """
  defmacro serialize(func_ast) do
    __CALLER__
    |> recordable!(:serialize, @placement[:serialize])
    |> record_serialize!(func_ast)
  end

  @placement {:private,
              [under: [:field, :object, :input_object, :enum, :scalar, :interface, :union]]}
  @doc false
  defmacro private(owner, key, value) do
    __CALLER__
    |> recordable!(:private, @placement[:private])
    |> record_private!(owner, [{key, value}])
  end

  @placement {:meta,
              [under: [:field, :object, :input_object, :enum, :scalar, :interface, :union]]}
  @doc """
  Defines a metadata key/value pair for a custom type.

  For more info see `meta/1`

  ### Examples

  ```
  meta :cache, false
  ```

  ## Placement

  #{Utils.placement_docs(@placement)}
  """
  defmacro meta(key, value) do
    __CALLER__
    |> recordable!(:meta, @placement[:meta])
    |> record_private!(:meta, [{key, value}])
  end

  @doc """
  Defines list of metadata's key/value pair for a custom type.

  This is generally used to facilitate libraries that want to augment Absinthe
  functionality

  ## Examples

  ```
  object :user do
    meta cache: true, ttl: 22_000
  end

  object :user, meta: [cache: true, ttl: 22_000] do
    # ...
  end
  ```

  The meta can be accessed via the `Absinthe.Type.meta/2` function.

  ```
  user_type = Absinthe.Schema.lookup_type(MyApp.Schema, :user)

  Absinthe.Type.meta(user_type, :cache)
  #=> true

  Absinthe.Type.meta(user_type)
  #=> [cache: true, ttl: 22_000]
  ```

  ## Placement

  #{Utils.placement_docs(@placement)}
  """
  defmacro meta(keyword_list) do
    __CALLER__
    |> recordable!(:meta, @placement[:meta])
    |> record_private!(:meta, keyword_list)
  end

  @placement {:parse, [under: [:scalar]]}
  @doc """
  Defines a parse function for a `scalar` type

  The specified `parse` function is used on incoming data to transform it into
  an elixir datastructure.

  It should return `{:ok, value}` or `:error`

  ## Placement

  #{Utils.placement_docs(@placement)}
  """
  defmacro parse(func_ast) do
    __CALLER__
    |> recordable!(:parse, @placement[:parse])
    |> record_parse!(func_ast)
  end

  # DIRECTIVES

  @placement {:directive, [toplevel: true]}
  @doc """
  Defines a directive

  ## Placement

  #{Utils.placement_docs(@placement)}

  ## Examples

  ```
  directive :mydirective do

    arg :if, non_null(:boolean), description: "Skipped when true."

    on Language.FragmentSpread
    on Language.Field
    on Language.InlineFragment

    instruction fn
      %{if: true} ->
        :skip
      _ ->
        :include
    end

  end
  ```
  """
  defmacro directive(identifier, attrs \\ [], do: block) do
    __CALLER__
    |> recordable!(:directive, @placement[:directive])
    |> record_directive!(identifier, attrs, block)
  end

  @placement {:on, [under: :directive]}
  @doc """
  Declare a directive as operating an a AST node type

  See `directive/2`

  ## Placement

  #{Utils.placement_docs(@placement)}
  """
  defmacro on(ast_node) do
    __CALLER__
    |> recordable!(:on, @placement[:on])
    |> record_locations!(ast_node)
  end

  @placement {:instruction, [under: :directive]}
  @doc """
  Calculate the instruction for a directive

  ## Placement

  #{Utils.placement_docs(@placement)}
  """
  defmacro instruction(func_ast) do
    __CALLER__
    |> recordable!(:instruction, @placement[:instruction])
    |> record_instruction!(func_ast)
  end

  @placement {:expand, [under: :directive]}
  @doc """
  Define the expansion for a directive

  ## Placement

  #{Utils.placement_docs(@placement)}
  """
  defmacro expand(func_ast) do
    __CALLER__
    |> recordable!(:expand, @placement[:expand])
    |> record_expand!(func_ast)
  end

  # INPUT OBJECTS

  @placement {:input_object, [toplevel: true]}
  @doc """
  Defines an input object

  See `Absinthe.Type.InputObject`

  ## Placement

  #{Utils.placement_docs(@placement)}

  ## Examples
  ```
  input_object :contact_input do
    field :email, non_null(:string)
  end
  ```
  """
  defmacro input_object(identifier, attrs \\ [], do: block) do
    __CALLER__
    |> recordable!(:input_object, @placement[:input_object])
    |> record!(Schema.InputObjectTypeDefinition, identifier, attrs, block)
  end

  # UNIONS

  @placement {:union, [toplevel: true]}
  @doc """
  Defines a union type

  See `Absinthe.Type.Union`

  ## Placement

  #{Utils.placement_docs(@placement)}

  ## Examples
  ```
  union :search_result do
    description "A search result"

    types [:person, :business]
    resolve_type fn
      %Person{}, _ -> :person
      %Business{}, _ -> :business
    end
  end
  ```
  """
  defmacro union(identifier, attrs \\ [], do: block) do
    __CALLER__
    |> recordable!(:union, @placement[:union])
    |> record!(Schema.UnionTypeDefinition, identifier, attrs, block)
  end

  @placement {:types, [under: [:union]]}
  @doc """
  Defines the types possible under a union type

  See `union/3`

  ## Placement

  #{Utils.placement_docs(@placement)}
  """
  defmacro types(types) do
    __CALLER__
    |> recordable!(:types, @placement[:types])
    |> record_types!(types)
  end

  # ENUMS

  @placement {:enum, [toplevel: true]}
  @doc """
  Defines an enum type

  ## Placement

  #{Utils.placement_docs(@placement)}

  ## Examples

  Handling `RED`, `GREEN`, `BLUE` values from the query document:

  ```
  enum :color do
    value :red
    value :green
    value :blue
  end
  ```

  A given query document might look like:

  ```graphql
  {
    foo(color: RED)
  }
  ```

  Internally you would get an argument in elixir that looks like:

  ```elixir
  %{color: :red}
  ```

  If your return value is an enum, it will get serialized out as:

  ```json
  {"color": "RED"}
  ```

  You can provide custom value mappings. Here we use `r`, `g`, `b` values:

  ```
  enum :color do
    value :red, as: "r"
    value :green, as: "g"
    value :blue, as: "b"
  end
  ```

  """
  defmacro enum(identifier, attrs, do: block) do
    __CALLER__
    |> recordable!(:enum, @placement[:enum])
    |> record!(Schema.EnumTypeDefinition, identifier, attrs, block)
  end

  @doc """
  Defines an enum type

  See `enum/3`
  """
  defmacro enum(identifier, do: block) do
    __CALLER__
    |> recordable!(:enum, @placement[:enum])
    |> record!(Schema.EnumTypeDefinition, identifier, [], block)
  end

  defmacro enum(identifier, attrs) do
    __CALLER__
    |> recordable!(:enum, @placement[:enum])
    |> record!(Schema.EnumTypeDefinition, identifier, attrs, nil)
  end

  @placement {:value, [under: [:enum]]}
  @doc """
  Defines a value possible under an enum type

  See `enum/3`

  ## Placement

  #{Utils.placement_docs(@placement)}
  """
  defmacro value(identifier, raw_attrs \\ []) do
    __CALLER__
    |> recordable!(:value, @placement[:value])
    |> record_value!(identifier, raw_attrs)
  end

  # GENERAL ATTRIBUTES

  @placement {:description, [toplevel: false]}
  @doc """
  Defines a description

  This macro adds a description to any other macro which takes a block.

  Note that you can also specify a description by using `@desc` above any item
  that can take a description attribute.

  ## Placement

  #{Utils.placement_docs(@placement)}
  """
  defmacro description(text) do
    __CALLER__
    |> recordable!(:description, @placement[:description])
    |> record_description!(text)
  end

  # TYPE UTILITIES
  @doc """
  Marks a type reference as non null

  See `field/3` for examples
  """
  defmacro non_null(type) do
    %Absinthe.Type.NonNull{of_type: expand_ast(type, __CALLER__)}
  end

  @doc """
  Marks a type reference as a list of the given type

  See `field/3` for examples
  """
  defmacro list_of(type) do
    %Absinthe.Type.List{of_type: expand_ast(type, __CALLER__)}
  end

  @placement {:import_fields, [under: [:input_object, :interface, :object]]}
  @doc """
  Import fields from another object

  ## Example
  ```
<<<<<<< HEAD
=======
  import_types MyApp.Schema.Types

  import_types MyApp.Schema.Types.{TypesA, TypesB, SubTypes.TypesC}
  ```
  """
  defmacro import_types(type_module_ast) do
    env = __CALLER__

    type_module_ast
    |> Macro.expand(env)
    |> do_import_types(env)

    :ok
  end

  defp do_import_types({{:., _, [root_ast, :{}]}, _, modules_ast_list}, env) do
    {:__aliases__, meta, root} = root_ast

    for {_, _, leaves} <- modules_ast_list do
      type_module = Macro.expand({:__aliases__, meta, root ++ leaves}, env)

      if Code.ensure_compiled?(type_module) do
        do_import_types(type_module, env)
      else
        raise ArgumentError, "module #{type_module} is not available"
      end
    end
  end

  defp do_import_types(type_module, env) when is_atom(type_module) do
    imports = Module.get_attribute(env.module, :absinthe_imports) || []
    _ = Module.put_attribute(env.module, :absinthe_imports, [type_module | imports])

    types =
      for {ident, name} <- type_module.__absinthe_types__,
          ident in type_module.__absinthe_exports__ do
        put_definition(env.module, %Absinthe.Schema.Notation.Definition{
          category: :type,
          source: type_module,
          identifier: ident,
          attrs: [name: name],
          file: env.file,
          line: env.line
        })

        ident
      end

    directives =
      for {ident, name} <- type_module.__absinthe_directives__,
          ident in type_module.__absinthe_exports__ do
        put_definition(env.module, %Absinthe.Schema.Notation.Definition{
          category: :directive,
          source: type_module,
          identifier: ident,
          attrs: [name: name],
          file: env.file,
          line: env.line
        })
      end

    {:ok, types: types, directives: directives}
  end

  defp do_import_types(type_module, _) do
    raise ArgumentError, """
    `#{Macro.to_string(type_module)}` is not a module

    This macro must be given a literal module name or a macro which expands to a
    literal module name. Variables are not supported at this time.
    """
  end

  @placement {:import_fields, [under: [:input_object, :interface, :object]]}
  @doc """
  Import fields from another object

  ## Example
  ```
>>>>>>> 5f71edc2
  object :news_queries do
    field :all_links, list_of(:link)
    field :main_story, :link
  end

  object :admin_queries do
    field :users, list_of(:user)
    field :pending_posts, list_of(:post)
  end

  query do
    import_fields :news_queries
    import_fields :admin_queries
  end
  ```

  Import fields can also be used on objects created inside other modules that you
  have used import_types on.

  ```
  defmodule MyApp.Schema.NewsTypes do
    use Absinthe.Schema.Notation

    object :news_queries do
      field :all_links, list_of(:link)
      field :main_story, :link
    end
  end
  defmodule MyApp.Schema.Schema do
    use Absinthe.Schema

    import_types MyApp.Schema.NewsTypes

    query do
      import_fields :news_queries
      # ...
    end
  end
  ```
  """
  defmacro import_fields(source_criteria, opts \\ []) do
    source_criteria =
      source_criteria
      |> Macro.prewalk(&Macro.expand(&1, __CALLER__))

    put_attr(__CALLER__.module, {:import_fields, {source_criteria, opts}})
  end

  @placement {:import_types, [toplevel: true]}
  @doc """
  Import types from another module

  Very frequently your schema module will simply have the `query` and `mutation`
  blocks, and you'll want to break out your other types into other modules. This
  macro imports those types for use the current module

  ## Placement

  #{Utils.placement_docs(@placement)}

  ## Examples
  ```
  import_types MyApp.Schema.Types

  import_types MyApp.Schema.Types.{TypesA, TypesB}
  ```
  """
  defmacro import_types(type_module_ast, opts \\ []) do
    env = __CALLER__

    type_module_ast
    |> Macro.expand(env)
    |> do_import_types(env, opts)
  end

  @placement {:import_sdl, [toplevel: true]}
  @doc """
  Import types defined using the Schema Definition Language (SDL).

  TODO: Explain handlers

  ## Placement

  #{Utils.placement_docs(@placement)}

  ## Examples

  Directly embedded SDL:

  ```
  import_sdl \"""
  type Query {
    posts: [Post]
  }

  type Post {
    title: String!
    body: String!
  }
  \"""
  ```

  Loaded from a file location (supporting recompilation on change):

  ```
  import_sdl path: "/path/to/sdl.graphql"
  ```

  TODO: Example for dynamic loading during init
  """
  defmacro import_sdl(embedded \\ nil, opts \\ []) do
    __CALLER__
    |> do_import_sdl(embedded, opts)
  end

  defmacro values(values) do
    __CALLER__
    |> record_values!(values)
  end

  ### Recorders ###
  #################

  @scoped_types [
    Schema.ObjectTypeDefinition,
    Schema.FieldDefinition,
    Schema.ScalarTypeDefinition,
    Schema.EnumTypeDefinition,
    Schema.InputObjectTypeDefinition,
    Schema.UnionTypeDefinition,
    Schema.InterfaceTypeDefinition,
    Schema.DirectiveDefinition
  ]

  def record!(env, type, identifier, attrs, block) when type in @scoped_types do
    attrs = expand_ast(attrs, env)
    scoped_def(env, type, identifier, attrs, block)
  end

  defp build_arg(env, identifier, attrs) do
    attrs =
      attrs
      |> replace_key(:deprecate, :deprecation)
      |> Keyword.put(:identifier, identifier)
      |> Keyword.put(:name, to_string(identifier))

    struct!(Schema.InputValueDefinition, attrs)
  end

  def record_arg!(env, identifier, attrs) do
    arg = build_arg(env, identifier, attrs)
    put_attr(env.module, arg)
  end

  @doc false
  # Record a union type
  # def record_union!(env, identifier, attrs, block) do
  #   attrs = Keyword.put(attrs, :identifier, identifier)
  #   scoped_def(env, Schema., identifier, attrs, block)
  # end
  #
  # @doc false
  # # Record an input object type
  # def record_input_object!(env, identifier, attrs, block) do
  #   attrs = Keyword.put(attrs, :identifier, identifier)
  #   scoped_def(env, :input_object, identifier, attrs, block)
  # end

  @doc false
  # Record a directive expand function in the current scope
  def record_expand!(env, func_ast) do
    # Scope.put_attribute(env.module, :expand, func_ast)
    # Scope.recorded!(env.module, :attr, :expand)
    # :ok
  end

  @doc false
  # Record a directive instruction function in the current scope
  def record_instruction!(env, func_ast) do
    # Scope.put_attribute(env.module, :instruction, func_ast)
    # Scope.recorded!(env.module, :attr, :instruction)
    # :ok
  end

  @doc false
  # Record directive AST nodes in the current scope
  def record_locations!(env, ast_node) do
    # ast_node
    # |> List.wrap()
    # |> Enum.each(fn value ->
    #   Scope.put_attribute(
    #     env.module,
    #     :locations,
    #     value,
    #     accumulate: true
    #   )
    #
    #   Scope.recorded!(env.module, :attr, :locations)
    # end)
    #
    # :ok
  end

  @doc false
  # Record a directive
  def record_directive!(env, identifier, attrs, block) do
    attrs = Keyword.put(attrs, :identifier, identifier)
    scoped_def(env, Schema.DirectiveDefinition, identifier, attrs, block)
  end

  @doc false
  # Record a parse function in the current scope
  def record_parse!(env, fun_ast) do
    put_attr(env.module, {:parse, fun_ast})
  end

  @doc false
  # Record private values
  def record_private!(env, owner, keyword_list) when is_list(keyword_list) do
    keyword_list = expand_ast(keyword_list, env)

    put_attr(env.module, {:__private__, [{owner, keyword_list}]})
  end

  @doc false
  # Record a serialize function in the current scope
  def record_serialize!(env, fun_ast) do
    put_attr(env.module, {:serialize, fun_ast})
  end

  @doc false
  # Record a type checker in the current scope
  def record_is_type_of!(env, func_ast) do
    put_attr(env.module, {:is_type_of, func_ast})
    # :ok
  end

  @doc false
  # Record a complexity analyzer in the current scope
  def record_complexity!(env, func_ast) do
    put_attr(env.module, {:complexity, func_ast})
    # :ok
  end

  @doc false
  # Record a type resolver in the current scope
  def record_resolve_type!(env, func_ast) do
    put_attr(env.module, {:resolve_type, func_ast})
    # :ok
  end

  @doc false
  # Record an implemented interface in the current scope
  def record_interface!(env, identifier) do
    put_attr(env.module, {:interface, identifier})
    # Scope.put_attribute(env.module, :interfaces, identifier, accumulate: true)
    # Scope.recorded!(env.module, :attr, :interface)
    # :ok
  end

  @doc false
  # Record a deprecation in the current scope
  def record_deprecate!(env, msg) do
    # Scope.put_attribute(env.module, :deprecate, msg)
    # :ok
  end

  @doc false
  # Record a list of implemented interfaces in the current scope
  def record_interfaces!(env, ifaces) do
    # Enum.each(ifaces, &record_interface!(env, &1))
    # :ok
  end

  @doc false
  # Record a list of member types for a union in the current scope
  def record_types!(env, types) do
    # Scope.put_attribute(env.module, :types, List.wrap(types))
    # Scope.recorded!(env.module, :attr, :types)
    # :ok
  end

  @doc false
  # Record an enum type
  def record_enum!(env, identifier, attrs, block) do
    attrs = expand_ast(attrs, env)
    attrs = Keyword.put(attrs, :identifier, identifier)
    scoped_def(env, :enum, identifier, attrs, block)
  end

  defp reformat_description(text), do: String.trim(text)

  @doc false
  # Record a description in the current scope
  def record_description!(env, text_block) do
    text = reformat_description(text_block)
    put_attr(env.module, {:desc, text})
  end

  @doc false
  # Record an enum value in the current scope
  def record_value!(env, identifier, raw_attrs) do
    # attrs =
    #   raw_attrs
    #   |> Keyword.put(:value, Keyword.get(raw_attrs, :as, identifier))
    #   |> Keyword.delete(:as)
    #   |> add_description(env)
    #
    # Scope.put_attribute(env.module, :values, {identifier, attrs}, accumulate: true)
    # Scope.recorded!(env.module, :attr, :value)
    # :ok
  end

  @doc false
  # Record an enum value in the current scope
  def record_values!(env, values) do
    put_attr(env.module, {:values, values})
  end

  def record_config!(env, fun_ast) do
    put_attr(env.module, {:config, fun_ast})
  end

  def record_trigger!(env, mutations, attrs) do
    []
  end

  def record_middleware!(env, new_middleware, opts) do
    new_middleware =
      case expand_ast(new_middleware, env) do
        {module, fun} ->
          {:{}, [], [{module, fun}, opts]}

        atom when is_atom(atom) ->
          case Atom.to_string(atom) do
            "Elixir." <> _ ->
              {:{}, [], [{atom, :call}, opts]}

            _ ->
              {:{}, [], [{env.module, atom}, opts]}
          end

        val ->
          val
      end

    put_attr(env.module, {:middleware, new_middleware})
  end

  # ------------------------------

  defmacro close_scope() do
    put_attr(__CALLER__.module, :close)
  end

  def put_reference(attrs, env, identifier) do
    Keyword.put(attrs, :__reference__, %{
      module: env.module,
      identifier: identifier,
      location: %{
        file: env.file,
        line: env.line
      }
    })
  end

  defp scoped_def(caller, type, identifier, attrs, body) do
    attrs =
      attrs
      |> Keyword.put(:identifier, identifier)
      |> Keyword.put_new(:name, default_name(type, identifier))
      |> Keyword.put(:module, caller.module)
      |> put_reference(caller, identifier)

    definition = struct!(type, attrs)

    put_attr(caller.module, definition)

    [
      quote do
        unquote(__MODULE__).put_desc(__MODULE__, unquote(type), unquote(identifier))
      end,
      body,
      quote(do: unquote(__MODULE__).close_scope())
    ]
  end

<<<<<<< HEAD
  defp put_attr(module, thing) do
    existing = Module.get_attribute(module, :absinthe_blueprint)
    Module.put_attribute(module, :absinthe_blueprint, [thing | existing])
    []
=======
  defp put_definition(module, definition) do
    Module.put_attribute(module, :absinthe_definitions, definition)
>>>>>>> 5f71edc2
  end

  defp default_name(Schema.FieldDefinition, identifier) do
    identifier
    |> Atom.to_string()
  end

  defp default_name(_, identifier) do
    identifier
    |> Atom.to_string()
    |> Absinthe.Utils.camelize()
  end

  defp do_import_types({{:., _, [root_ast, :{}]}, _, modules_ast_list}, env, opts) do
    {:__aliases__, _, root} = root_ast

    root_module = Module.concat(root)
    root_module_with_alias = Keyword.get(env.aliases, root_module, root_module)

    for {_, _, leaf} <- modules_ast_list do
      type_module = Module.concat([root_module_with_alias | leaf])

      if Code.ensure_loaded?(type_module) do
        do_import_types(type_module, env, opts)
      else
        raise ArgumentError, "module #{type_module} is not available"
      end
    end
  end

  defp do_import_types(module, env, opts) do
    Module.put_attribute(env.module, :__absinthe_type_imports__, [
      {module, opts} | Module.get_attribute(env.module, :__absinthe_type_imports__) || []
    ])

    []
  end

  defp do_import_sdl(env, nil, opts) do
    with {:ok, path} <- Keyword.fetch(opts, :path),
         sdl <- File.read!(path) do
      Module.put_attribute(env.module, :external_resource, path)
      do_import_types(env, sdl, Keyword.delete(opts, :path))
    else
      :error ->
        raise Absinthe.Schema.Notation.Error,
              "Must provide `:path` option to `import_sdl` unless passing a raw SDL string as the first argument"
    end
  end

  defp do_import_sdl(env, sdl, opts) when is_binary(sdl) do
    with {:ok, definitions} <- __MODULE__.SDL.parse(sdl) do
      Module.put_attribute(
        env.module,
        :__absinthe_sdl_definitions__,
        definitions ++ (Module.get_attribute(env.module, :__absinthe_sdl_definitions__) || [])
      )

      []
    else
      {:error, error} ->
        raise Absinthe.Schema.Notation.Error, "`import_sdl` could not parse SDL:\n#{error}"
    end
  end

  def put_desc(module, type, identifier) do
    Module.put_attribute(
      module,
      :absinthe_desc,
      {{type, identifier}, Module.get_attribute(module, :desc)}
    )

    Module.put_attribute(module, :desc, nil)
  end

  def noop(_desc) do
    :ok
  end

  defmacro __before_compile__(env) do
    module_attribute_descs =
      env.module
      |> Module.get_attribute(:absinthe_desc)
      |> Map.new()

    attrs =
      env.module
      |> Module.get_attribute(:absinthe_blueprint)
      |> List.insert_at(0, :close)
      |> Enum.reverse()
      |> intersperse_descriptions(module_attribute_descs)

    imports =
      (Module.get_attribute(env.module, :__absinthe_type_imports__) || [])
      |> Enum.uniq()
      |> Enum.map(fn
        module when is_atom(module) -> {module, []}
        other -> other
      end)

    sdl_definitions =
      (Module.get_attribute(env.module, :__absinthe_sdl_definitions__) || [])
      |> List.flatten()

    schema_def = %Schema.SchemaDefinition{
      imports: imports,
      module: env.module
    }

    blueprint =
      attrs
      |> List.insert_at(1, schema_def)
      |> List.insert_at(2, {:sdl, sdl_definitions})
      |> Absinthe.Blueprint.Schema.build()

    # TODO: handle multiple schemas
    [schema] = blueprint.schema_definitions

    functions = build_functions(schema)

    if System.get_env("FUN") do
      functions |> Macro.to_string() |> Code.format_string!() |> IO.puts()
    end

    quote do
      unquote(__MODULE__).noop(@desc)

      def __absinthe_blueprint__ do
        unquote(Macro.escape(blueprint))
      end

      unquote_splicing(functions)
    end
  end

  def build_functions(schema) do
    Enum.flat_map(schema.types, &functions_for_type/1)
  end

  def grab_functions(type, module, identifier, attrs) do
    for attr <- attrs do
      value = Map.fetch!(type, attr)

      quote do
        def __absinthe_function__(unquote(module), unquote(identifier), unquote(attr)) do
          unquote(value)
        end
      end
    end
  end

  defp functions_for_type(%Schema.ScalarTypeDefinition{} = type) do
    grab_functions(type, Absinthe.Type.Scalar, type.identifier, [:serialize, :parse])
  end

  defp functions_for_type(%Schema.ObjectTypeDefinition{} = type) do
    functions = grab_functions(type, Absinthe.Type.Object, type.identifier, [:is_type_of])

    field_functions =
      for field <- type.fields do
        identifier = {type.identifier, field.identifier}

        middleware =
          __ensure_middleware__(field.middleware_ast, field.identifier, type.identifier)

        quote do
          def __absinthe_function__(
                unquote(Absinthe.Type.Field),
                unquote(identifier),
                :complexity
              ) do
            unquote(field.complexity)
          end

          def __absinthe_function__(
                unquote(Absinthe.Type.Field),
                unquote(identifier),
                :config
              ) do
            unquote(field.config_ast)
          end

          def __absinthe_function__(
                unquote(Absinthe.Type.Field),
                unquote(identifier),
                :middleware
              ) do
            unquote(middleware)
          end
        end
      end

    functions ++ field_functions
  end

  defp functions_for_type(%Schema.InputObjectTypeDefinition{}) do
    []
  end

  defp functions_for_type(%Schema.EnumTypeDefinition{}) do
    []
  end

  defp functions_for_type(%Schema.UnionTypeDefinition{} = type) do
    grab_functions(type, Absinthe.Type.Union, type.identifier, [:resolve_type])
  end

  defp functions_for_type(%Schema.InterfaceTypeDefinition{} = type) do
    grab_functions(type, Absinthe.Type.Interface, type.identifier, [:resolve_type])
  end

  @doc false
  def __ensure_middleware__([], _field, :subscription) do
    [Absinthe.Middleware.PassParent]
  end

  def __ensure_middleware__([], identifier, _) do
    [{Absinthe.Middleware.MapGet, identifier}]
  end

  def __ensure_middleware__(middleware, _field, _object) do
    middleware
  end

  defp intersperse_descriptions(attrs, descs) do
    Enum.flat_map(attrs, fn
      %struct{identifier: identifier} = val ->
        case Map.get(descs, {struct, identifier}) do
          nil -> [val]
          desc -> [val, {:desc, desc}]
        end

      val ->
        [val]
    end)
  end

  defp expand_ast(ast, env) do
    Macro.prewalk(ast, fn
      {_, _, _} = node ->
        Macro.expand(node, env)

      node ->
        node
    end)
  end

  @doc false
  # Ensure the provided operation can be recorded in the current environment,
  # in the current scope context
  def recordable!(env, _usage) do
    env
  end

  def recordable!(env, _usage, _kw_rules, _opts \\ []) do
    env
  end
end<|MERGE_RESOLUTION|>--- conflicted
+++ resolved
@@ -3,19 +3,12 @@
   alias Absinthe.Blueprint.Schema
   alias Absinthe.Utils
 
-<<<<<<< HEAD
   Module.register_attribute(__MODULE__, :placement, accumulate: true)
 
   defmacro __using__(_opts) do
     Module.register_attribute(__CALLER__.module, :absinthe_blueprint, [])
     Module.put_attribute(__CALLER__.module, :absinthe_blueprint, [%Absinthe.Blueprint{}])
     Module.register_attribute(__CALLER__.module, :absinthe_desc, accumulate: true)
-=======
-  defmacro __using__(opts \\ []) do
-    import_opts = opts |> Keyword.put(:only, :macros)
-    Module.register_attribute(__CALLER__.module, :absinthe_definitions, accumulate: true)
-    Module.register_attribute(__CALLER__.module, :absinthe_descriptions, accumulate: true)
->>>>>>> 5f71edc2
 
     quote do
       import Absinthe.Resolution.Helpers,
@@ -26,23 +19,7 @@
           batch: 4
         ]
 
-<<<<<<< HEAD
       Module.register_attribute(__MODULE__, :__absinthe_type_import__, accumulate: true)
-=======
-      import unquote(__MODULE__), unquote(import_opts)
-      @before_compile unquote(__MODULE__).Writer
-      @desc nil
-    end
-  end
-
-  Module.register_attribute(__MODULE__, :placement, accumulate: true)
-
-  @doc false
-  # Return a quote that records the current @desc value for a given identifier
-  def desc_attribute_recorder(identifier) do
-    quote do
-      @absinthe_descriptions {unquote(identifier), @desc}
->>>>>>> 5f71edc2
       @desc nil
       import unquote(__MODULE__), only: :macros
       @before_compile unquote(__MODULE__)
@@ -1031,88 +1008,6 @@
 
   ## Example
   ```
-<<<<<<< HEAD
-=======
-  import_types MyApp.Schema.Types
-
-  import_types MyApp.Schema.Types.{TypesA, TypesB, SubTypes.TypesC}
-  ```
-  """
-  defmacro import_types(type_module_ast) do
-    env = __CALLER__
-
-    type_module_ast
-    |> Macro.expand(env)
-    |> do_import_types(env)
-
-    :ok
-  end
-
-  defp do_import_types({{:., _, [root_ast, :{}]}, _, modules_ast_list}, env) do
-    {:__aliases__, meta, root} = root_ast
-
-    for {_, _, leaves} <- modules_ast_list do
-      type_module = Macro.expand({:__aliases__, meta, root ++ leaves}, env)
-
-      if Code.ensure_compiled?(type_module) do
-        do_import_types(type_module, env)
-      else
-        raise ArgumentError, "module #{type_module} is not available"
-      end
-    end
-  end
-
-  defp do_import_types(type_module, env) when is_atom(type_module) do
-    imports = Module.get_attribute(env.module, :absinthe_imports) || []
-    _ = Module.put_attribute(env.module, :absinthe_imports, [type_module | imports])
-
-    types =
-      for {ident, name} <- type_module.__absinthe_types__,
-          ident in type_module.__absinthe_exports__ do
-        put_definition(env.module, %Absinthe.Schema.Notation.Definition{
-          category: :type,
-          source: type_module,
-          identifier: ident,
-          attrs: [name: name],
-          file: env.file,
-          line: env.line
-        })
-
-        ident
-      end
-
-    directives =
-      for {ident, name} <- type_module.__absinthe_directives__,
-          ident in type_module.__absinthe_exports__ do
-        put_definition(env.module, %Absinthe.Schema.Notation.Definition{
-          category: :directive,
-          source: type_module,
-          identifier: ident,
-          attrs: [name: name],
-          file: env.file,
-          line: env.line
-        })
-      end
-
-    {:ok, types: types, directives: directives}
-  end
-
-  defp do_import_types(type_module, _) do
-    raise ArgumentError, """
-    `#{Macro.to_string(type_module)}` is not a module
-
-    This macro must be given a literal module name or a macro which expands to a
-    literal module name. Variables are not supported at this time.
-    """
-  end
-
-  @placement {:import_fields, [under: [:input_object, :interface, :object]]}
-  @doc """
-  Import fields from another object
-
-  ## Example
-  ```
->>>>>>> 5f71edc2
   object :news_queries do
     field :all_links, list_of(:link)
     field :main_story, :link
@@ -1500,15 +1395,10 @@
     ]
   end
 
-<<<<<<< HEAD
   defp put_attr(module, thing) do
     existing = Module.get_attribute(module, :absinthe_blueprint)
     Module.put_attribute(module, :absinthe_blueprint, [thing | existing])
     []
-=======
-  defp put_definition(module, definition) do
-    Module.put_attribute(module, :absinthe_definitions, definition)
->>>>>>> 5f71edc2
   end
 
   defp default_name(Schema.FieldDefinition, identifier) do
