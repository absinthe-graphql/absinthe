--- conflicted
+++ resolved
@@ -33,11 +33,8 @@
     source: any,
     state: field_state,
     acc: %{any => any},
-<<<<<<< HEAD
     extensions: %{any => any},
-=======
     arguments: %{optional(atom) => any}
->>>>>>> 68430301
   }
 
   @enforce_keys [:adapter, :context, :root_value, :schema, :source, :type_cache]
