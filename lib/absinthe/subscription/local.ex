--- conflicted
+++ resolved
@@ -11,12 +11,8 @@
   def publish_mutation(pubsub, mutation_result, subscribed_fields) do
     docs_and_topics = for {field, key_strategy} <- subscribed_fields,
     {topic, doc} <- get_docs(pubsub, field, mutation_result, key_strategy) do
-<<<<<<< HEAD
-      doc = put_in(doc.execution.root_value, mutation_result)
-=======
-      {topic, put_in(doc.resolution.root_value, mutation_result)}
+      {topic, put_in(doc.execution.root_value, mutation_result)}
     end
->>>>>>> 5900dce6
 
     if Enum.any?(docs_and_topics) do
       {topics, docs} = Enum.unzip(docs_and_topics)
