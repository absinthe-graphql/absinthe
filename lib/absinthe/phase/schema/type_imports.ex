--- conflicted
+++ resolved
@@ -47,16 +47,6 @@
             {:ok, selections} ->
               Enum.filter(types, &(&1.identifier in selections))
 
-<<<<<<< HEAD
-    types =
-      case Keyword.fetch(opts, :only) do
-        {:ok, selections} ->
-          Enum.filter(types, &(&1.identifier in selections))
-
-        _ ->
-          types
-      end
-=======
             _ ->
               types
           end
@@ -67,7 +57,7 @@
         do_imports(rest, acc, schema |> put_error(error(module, reason)))
     end
   end
->>>>>>> 4392bfa8
+
 
   # Generate an error when loading module fails
   @spec error(module :: module(), error :: :embedded | :badfile | :nofile | :on_load_failure) ::
