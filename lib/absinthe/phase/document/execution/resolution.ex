--- conflicted
+++ resolved
@@ -5,7 +5,6 @@
   While this phase starts with a blueprint, it returns an annotated value tree.
   """
 
-<<<<<<< HEAD
   alias Absinthe.{Blueprint, Type}
 
   alias __MODULE__
@@ -25,18 +24,6 @@
         %{op | resolution: resolution}
     end)
     {:ok, bp_root}
-=======
-  alias Absinthe.Phase.Document.Execution
-  alias Absinthe.{Type}
-
-  use Absinthe.Phase
-
-  # Assumes the blueprint has a schema
-  def run(blueprint, _selected_operation, context \\ %{}, root_value \\ %{}) do
-    blueprint.operations
-    |> Enum.find(&(&1.current))
-    |> resolve_operation(%Absinthe.Execution.Field{context: context, root_value: root_value, schema: blueprint.schema}, root_value)
->>>>>>> 2367766c
   end
 
   def resolve_operation(operation, bp_root, info, source) do
@@ -46,15 +33,12 @@
     }
   end
 
-<<<<<<< HEAD
   def resolve_field(field, bp_root, info, source) do
-    resolution_function = field.schema_node.resolve || fn _, _ ->
-      {:ok, Map.get(source, field.schema_node.__reference__.identifier)}
-    end
+    info = update_info(info, field, source)
 
     field.arguments
     |> Absinthe.Blueprint.Input.Argument.value_map
-    |> resolution_function.(%{info | source: source})
+    |> call_resolution_function(field, info, source)
     |> build_result(bp_root, field, info, source)
   end
 
@@ -72,37 +56,6 @@
     Resolving on: #{inspect source}
     Got: #{inspect other}
     """
-=======
-  defp invalid_argument?(%{flags: %{invalid: _}}), do: true
-  defp invalid_argument?(%{data_value: nil}), do: true
-  defp invalid_argument?(_), do: false
-
-  def resolve_field(field, info, source) do
-    info = update_info(info, field, source)
-
-    case field.flags do
-      %{invalid: _} ->
-        {:error, %{message: "Field has invalid arguments"}}
-      _ ->
-        field.arguments
-        |> filter_valid_arguments
-        |> call_resolution_function(field, info, source)
-        |> case do
-          {:ok, result} ->
-            full_type = Type.expand(field.schema_node.type, info.schema)
-            walk_result(result, field, full_type, info)
-          {:error, msg} ->
-            {:error, %{message: msg}}
-          other ->
-            raise """
-            Resolution function did not return `{:ok, val}` or `{:error, reason}`
-            Resolving field: #{field.name}
-            Resolving on: #{inspect source}
-            Got: #{inspect other}
-            """
-        end
-    end
->>>>>>> 2367766c
   end
 
   def call_resolution_function(args, %{schema_node: %{resolve: nil}} = field, info, source) do
@@ -123,6 +76,7 @@
     |> Map.put(:definition, %{name: field.name}) # This is so that the function can know what field it's in.
   end
 
+
   @doc """
   Handle the result of a resolution function
   """
@@ -138,7 +92,6 @@
       value: nil
     }}
   end
-<<<<<<< HEAD
   # Resolve value of type scalar
   def walk_result(value, _, bp_node, %Type.Scalar{} = schema_type, _) do
     {:ok, %Blueprint.Document.Result.Leaf{
@@ -165,30 +118,6 @@
     {:ok, %Blueprint.Document.Result.Object{
       name: bp_node.alias || bp_node.name,
       fields: resolve_fields(bp_node, bp_root, info, value),
-=======
-  # Resolve item of type scalar
-  def walk_result(item, bp, %Type.Scalar{} = schema_type, _info) do
-    {:ok, %Execution.Result{
-      # blueprint_node: bp,
-      name: bp.alias || bp.name,
-      value: Type.Scalar.serialize(schema_type, item)
-    }}
-  end
-  # Resolve Enum type
-  def walk_result(item, bp, %Type.Enum{} = schema_type, _info) do
-    {:ok, %Execution.Result{
-      # blueprint_node: bp,
-      name: bp.alias || bp.name,
-      value: Type.Enum.serialize!(schema_type, item)
-    }}
-  end
-
-  def walk_result(item, bp, %Type.Object{}, info) do
-    {:ok, %Execution.ResultObject{
-      # blueprint_node: bp,
-      name: bp.alias || bp.name,
-      fields: resolve_fields(bp.fields, info, item),
->>>>>>> 2367766c
     }}
   end
 
