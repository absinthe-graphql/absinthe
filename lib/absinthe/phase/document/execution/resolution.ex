defmodule Absinthe.Phase.Document.Execution.Resolution do

  @moduledoc false

  # Runs resolution functions in a blueprint.
  #
  # Blueprint results are placed under `blueprint.result.resolution`. This is
  # because the results form basically a new tree from the original blueprint.

  alias Absinthe.{Blueprint, Type, Phase}
  alias Absinthe.Resolution.Plugin
  alias Blueprint.Document.Resolution

  alias Absinthe.Phase
  use Absinthe.Phase

  @spec run(Blueprint.t, Keyword.t) :: Phase.result_t
  def run(bp_root, options \\ []) do
    case Blueprint.current_operation(bp_root) do
      nil -> bp_root
      op -> resolve_current(bp_root, op, options)
    end
  end

  defp resolve_current(bp_root, operation, options) do
    resolution = perform_resolution(bp_root, operation, options)

    blueprint = %{bp_root | resolution: resolution}

    bp_root.schema.resolution_plugins
    |> Plugin.pipeline(resolution)
    |> case do
      [] ->
        {:ok, blueprint}
      pipeline ->
        {:insert, blueprint, pipeline}
    end
  end

  defp perform_resolution(bp_root, operation, options) do
    root_value = Keyword.get(options, :root_value, %{})

    info   = build_info(bp_root, root_value, options)
    acc    = bp_root.resolution.acc
    result = bp_root.resolution |> Resolution.get_result(operation, root_value)

    acc = bp_root.schema |> before_resolution(acc)

    {result, acc} = walk_result(result, acc, operation, operation.schema_node, info)

    acc = bp_root.schema |> after_resolution(acc)

    Resolution.update(bp_root.resolution, result, acc)
  end

  defp before_resolution(schema, acc) do
    schema.resolution_plugins |> Enum.reduce(acc, &(&1.before_resolution(&2)))
  end

  defp after_resolution(schema, acc) do
    schema.resolution_plugins |> Enum.reduce(acc, &(&1.after_resolution(&2)))
  end

  defp build_info(bp_root, root_value, options) do
    context = Keyword.get(options, :context, %{})

    %Absinthe.Resolution{
      adapter: bp_root.adapter,
      context: context,
      root_value: root_value,
      schema: bp_root.schema,
      source: root_value,
    }
  end

  @doc """
  This function walks through any existing results. If no results are found at a
  given node, it will call the requisite function to expand and build those results
  """
  def walk_result(%{fields: nil} = result, acc, bp_node, _schema_type, info) do
    {fields, acc} = resolve_fields(bp_node, acc, info, result.root_value)
    {%{result | fields: fields}, acc}
  end
  def walk_result(%{fields: fields} = result, acc, bp_node, schema_type, info) do
    {fields, acc} = walk_results(fields, acc, bp_node, schema_type, info)

    {%{result | fields: fields}, acc}
  end
  def walk_result(%Resolution.Leaf{} = result, acc, _, _, _) do
    {result, acc}
  end
  def walk_result(%{values: values} = result, acc, bp_node, schema_type, info) do
    {values, acc} = walk_results(values, acc, bp_node, schema_type, info)
    {%{result | values: values}, acc}
  end
  def walk_result(%Resolution.PluginInvocation{} = node, acc, _bp_node, _schema_type, _info) do
    {result, acc} = Resolution.PluginInvocation.resolve(node, acc)

    build_result(result, acc, node.emitter, node.info, node.source)
  end

  def resolve_field(bp_field, acc, info, source) do
    info = %{info | definition: bp_field}

    bp_field.arguments
    |> Absinthe.Blueprint.Input.Argument.value_map
    |> call_resolution_function(bp_field, info, source)
    |> build_result(acc, bp_field, info, source)
  end

  defp resolve_fields(parent, acc, info, source) do
    parent_type = case parent.schema_node do
      %Type.Field{} = schema_node ->
        schema_node.type
        |> Type.unwrap
        |> info.schema.__absinthe_type__
      other ->
        other
    end
    info = %{info | parent_type: parent_type, source: source}

    parent.fields
    |> Enum.filter(&field_applies?(&1, info, source, parent.schema_node))
    # Conceptually just |> Enum.map(&resolve_field/n)
    |> do_resolve_fields(acc, info, source, [])
  end

  # mechanical function for optimized field walking, ignore
  defp do_resolve_fields(fields, res_acc, info, source, acc)
  defp do_resolve_fields([], res_acc, _, _, acc), do: {:lists.reverse(acc), res_acc}
  defp do_resolve_fields([%{schema_node: nil} | fields], res_acc, info, source, acc) do
    do_resolve_fields(fields, res_acc, info, source, acc)
  end
  defp do_resolve_fields([field | fields], res_acc, info, source, acc) do
    {result, res_acc} = resolve_field(field, res_acc, info, source)
    do_resolve_fields(fields, res_acc, info, source, [result | acc])
  end

  defp build_result({:ok, result}, acc, bp_field, info, _) do
    full_type = Type.expand(bp_field.schema_node.type, info.schema)

    result
    |> to_result(bp_field, full_type)
    |> walk_result(acc, bp_field, full_type, info)
  end
<<<<<<< HEAD
  ## Mutation resolver may return a response to update the context
  defp build_result({:ok, result, context}, acc, bp_field, info, source) do
    unless is_mutation?(info) do
      raise Absinthe.ExecutionError, """
      Only mutation resovers may return `{:ok, val, context}`
      Resolving field: #{bp_field.name}
      Resolving on: #{inspect source}
      Got: #{inspect {:ok, result, context}}
      """
    end
    build_result({:ok, result}, acc, bp_field, %{info | context: context}, source)
=======
  defp build_result({:error, params} = other, acc, bp_field, info, source) when is_list(params) or is_map(params) do
    case Keyword.split(Enum.to_list(params), [:message]) do
      {[], _} -> result_format_error(other, bp_field, source)
      {[message: msg], extra} ->
        build_error_result(msg, extra, acc, bp_field, info)
    end
>>>>>>> de9e4167
  end
  defp build_result({:error, msg}, acc, bp_field, info, _) do
    build_error_result(msg, [], acc, bp_field, info)
  end
  defp build_result({:plugin, plugin, data}, acc, emitter, info, source) do
    Resolution.PluginInvocation.init(plugin, data, acc, emitter, info, source)
  end
  defp build_result(other, _, field, _, source) do
    result_format_error(other, field, source)
  end

  defp result_format_error(other, field, source) do
    raise Absinthe.ExecutionError, """
    Resolution function did not return `{:ok, term}`, `{:error, binary}` or `{:error, map | Keyword.t}`
    Resolving field: #{field.name}
    Resolving on: #{inspect source}
    Got: #{inspect other}
    """
  end

<<<<<<< HEAD
  defp is_mutation?(%Absinthe.Resolution{parent_type: %Type.Object{__reference__: %{identifier: :mutation}}}), do: true
  defp is_mutation?(_), do: false
=======
  defp build_error_result(message, extra, acc, bp_field, info) do
    message = ~s(In field "#{bp_field.name}": #{message})
    full_type = Type.expand(bp_field.schema_node.type, info.schema)

    result =
      nil
      |> to_result(bp_field, full_type)
      |> put_error(error(bp_field, message, extra))

    {result, acc}
  end
>>>>>>> de9e4167

  # Introspection Field
  defp call_resolution_function(args, %{schema_node: %{name: "__" <> _}} = field, info, _) do
    field.schema_node.resolve.(args, info)
  end
  # Interface/Union Field
  defp call_resolution_function(args, field, %{parent_type: %abstract_mod{}} = info, source)
      when abstract_mod in [Type.Interface, Type.Union] do
    concrete_type = abstract_mod.resolve_type(info.parent_type, source, info)
    # Try again, using the concrete type
    call_resolution_function(args, field, put_in(info.parent_type, concrete_type), source)
  end
  defp call_resolution_function(args, field, %{parent_type: %Type.Object{} = concrete_type} = info, source) do
    concrete_schema_node = Map.fetch!(concrete_type.fields, field.schema_node.__reference__.identifier)
    Type.Field.resolve(concrete_schema_node, args, source, info)
  end

  @spec to_result(resolution_result :: term, blueprint :: Blueprint.t, schema_type :: Type.t) :: Resolution.t
  defp to_result(nil, blueprint, %Type.NonNull{} = schema_type) do
    raise Absinthe.ExecutionError, nil_value_error(blueprint, schema_type)
  end
  defp to_result(nil, blueprint, _) do
    %Resolution.Leaf{emitter: blueprint, value: nil}
  end
  defp to_result(root_value, blueprint, %Type.NonNull{of_type: inner_type}) do
    to_result(root_value, blueprint, inner_type)
  end
  defp to_result(root_value, blueprint, %Type.Scalar{} = schema_type) do
    %Resolution.Leaf{
      emitter: blueprint,
      value: Type.Scalar.serialize(schema_type, root_value)
    }
  end
  defp to_result(root_value, blueprint, %Type.Enum{} = schema_type) do
    %Resolution.Leaf{
      emitter: blueprint,
      value: Type.Enum.serialize(schema_type, root_value)
    }
  end
  defp to_result(root_value, blueprint, %Type.Object{}) do
    %Resolution.Object{root_value: root_value, emitter: blueprint}
  end
  defp to_result(root_value, blueprint, %Type.Interface{}) do
    %Resolution.Object{root_value: root_value, emitter: blueprint}
  end
  defp to_result(root_value, blueprint, %Type.Union{}) do
    %Resolution.Object{root_value: root_value, emitter: blueprint}
  end
  defp to_result(root_value, blueprint, %Type.List{of_type: inner_type}) do
    values =
      root_value
      |> List.wrap
      |> Enum.map(&to_result(&1, blueprint, inner_type))

    %Resolution.List{values: values, emitter: blueprint}
  end

  defp walk_results(values, res_acc, bp_node, inner_type, info, acc \\ [])
  defp walk_results([], res_acc, _, _, _, acc), do: {:lists.reverse(acc), res_acc}
  defp walk_results([value | values], res_acc, bp_node, inner_type, info, acc) do
    {result, res_acc} = walk_result(value, res_acc, bp_node, inner_type, info)
    walk_results(values, res_acc, bp_node, inner_type, info, [result | acc])
  end

  def field_applies?(%{name: _, type_conditions: []}, _, _, _) do
    true
  end
  def field_applies?(field, info, source, schema_type) do
    target_type = find_target_type(schema_type, info.schema)

    field.type_conditions
    |> Enum.map(&info.schema.__absinthe_type__(&1.name))
    |> Enum.all?(&passes_type_condition?(&1, target_type, source, info.schema))
  end

  # For fields
  def find_target_type(%{type: type}, schema) do
    find_target_type(type, schema)
  end
  # For lists and non-nulls
  def find_target_type(%{of_type: type}, schema) do
    find_target_type(type, schema)
  end
  def find_target_type(schema_type, schema) do
    schema.__absinthe_type__(schema_type)
  end

  def error(node, message, extra \\ []) do
    Phase.Error.new(
      __MODULE__,
      message,
      location: node.source_location,
      extra: extra
    )
  end

  @spec passes_type_condition?(Type.t, Type.t, any, Schema.t) :: boolean
  defp passes_type_condition?(equal, equal, _, _), do: true
  # The condition is an Object type and the current scope is a Union; Verify
  # that the Union has the Object type as a member and that the current source
  # object's concrete type matched the condition Object type.
  defp passes_type_condition?(%Type.Object{} = condition, %Type.Union{} = type, source, schema) do
    with true <- Type.Union.member?(type, condition) do
      concrete_type = Type.Union.resolve_type(type, source, %{schema: schema})
      passes_type_condition?(condition, concrete_type, source, schema)
    end
  end
  # The condition is an Object type and the current scope is an Interface; verify
  # that the Object type is a member of the Interface and that the current source
  # object's concrete type matched the condition Object type.
  defp passes_type_condition?(%Type.Object{} = condition, %Type.Interface{} = type, source, schema) do
    with true <- Type.Interface.member?(type, condition) do
      concrete_type = Type.Interface.resolve_type(type, source, %{schema: schema})
      passes_type_condition?(condition, concrete_type, source, schema)
    end
  end
  # The condition is an Interface type and the current scope is an Object type;
  # verify that the Object type is a member of the Interface.
  defp passes_type_condition?(%Type.Interface{} = condition, %Type.Object{} = type, _, _) do
    Type.Interface.member?(condition, type)
  end
  # The condition is an Interface type and the current scope is an abstract
  # (Union/Interface) type; Verify that the current source object's concrete
  # type is a member of the Interface.
  defp passes_type_condition?(%Type.Interface{} = condition, %abstract_mod{} = type, source, schema)
      when abstract_mod in [Type.Interface, Type.Union] do
    concrete_type = Type.Union.resolve_type(type, source, %{schema: schema})
    passes_type_condition?(condition, concrete_type, source, schema)
  end
  # Otherwise, nope.
  defp passes_type_condition?(_, _, _, _) do
    false
  end

  defp nil_value_error(_blueprint, _schema_type) do
    """
    Tried to return nil value of field marked non null!

    TODO: More detailed error message
    """
  end
end<|MERGE_RESOLUTION|>--- conflicted
+++ resolved
@@ -143,7 +143,6 @@
     |> to_result(bp_field, full_type)
     |> walk_result(acc, bp_field, full_type, info)
   end
-<<<<<<< HEAD
   ## Mutation resolver may return a response to update the context
   defp build_result({:ok, result, context}, acc, bp_field, info, source) do
     unless is_mutation?(info) do
@@ -155,14 +154,13 @@
       """
     end
     build_result({:ok, result}, acc, bp_field, %{info | context: context}, source)
-=======
+  end
   defp build_result({:error, params} = other, acc, bp_field, info, source) when is_list(params) or is_map(params) do
     case Keyword.split(Enum.to_list(params), [:message]) do
       {[], _} -> result_format_error(other, bp_field, source)
       {[message: msg], extra} ->
         build_error_result(msg, extra, acc, bp_field, info)
     end
->>>>>>> de9e4167
   end
   defp build_result({:error, msg}, acc, bp_field, info, _) do
     build_error_result(msg, [], acc, bp_field, info)
@@ -183,10 +181,6 @@
     """
   end
 
-<<<<<<< HEAD
-  defp is_mutation?(%Absinthe.Resolution{parent_type: %Type.Object{__reference__: %{identifier: :mutation}}}), do: true
-  defp is_mutation?(_), do: false
-=======
   defp build_error_result(message, extra, acc, bp_field, info) do
     message = ~s(In field "#{bp_field.name}": #{message})
     full_type = Type.expand(bp_field.schema_node.type, info.schema)
@@ -198,7 +192,9 @@
 
     {result, acc}
   end
->>>>>>> de9e4167
+
+  defp is_mutation?(%Absinthe.Resolution{parent_type: %Type.Object{__reference__: %{identifier: :mutation}}}), do: true
+  defp is_mutation?(_), do: false
 
   # Introspection Field
   defp call_resolution_function(args, %{schema_node: %{name: "__" <> _}} = field, info, _) do
