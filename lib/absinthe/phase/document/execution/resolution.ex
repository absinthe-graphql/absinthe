--- conflicted
+++ resolved
@@ -49,39 +49,21 @@
 
     plugins = bp_root.schema.plugins()
     run_callbacks? = Keyword.get(options, :plugin_callbacks, true)
-<<<<<<< HEAD
 
     acc = plugins |> run_callbacks(:before_resolution, acc, run_callbacks?)
-=======
->>>>>>> b080174e
-
-    acc = plugins |> run_callbacks(:before_resolution, acc, run_callbacks?)
-
-<<<<<<< HEAD
+
+    {result, acc} = walk_result(result, acc, operation, operation.schema_node, info, [])
+
     acc = plugins |> run_callbacks(:after_resolution, acc, run_callbacks?)
-=======
-    {result, acc} = walk_result(result, acc, operation, operation.schema_node, info, [])
->>>>>>> b080174e
-
-    acc = plugins |> run_callbacks(:after_resolution, acc, run_callbacks?)
-
-<<<<<<< HEAD
+
+    Resolution.update(bp_root.resolution, result, acc)
+  end
+
   defp run_callbacks(plugins, callback, acc, true) do
     Enum.reduce(plugins, acc, &apply(&1, callback, [&2]))
-=======
-    Resolution.update(bp_root.resolution, result, acc)
->>>>>>> b080174e
   end
   defp run_callbacks(_, _, acc, _ ), do: acc
 
-<<<<<<< HEAD
-=======
-  defp run_callbacks(plugins, callback, acc, true) do
-    Enum.reduce(plugins, acc, &apply(&1, callback, [&2]))
-  end
-  defp run_callbacks(_, _, acc, _ ), do: acc
-
->>>>>>> b080174e
   defp build_info(bp_root, root_value) do
     context = bp_root.resolution.context
 
@@ -114,20 +96,18 @@
     {values, acc} = walk_results(values, acc, bp_node, schema_type, info, path, [])
     {%{result | values: values}, acc}
   end
-<<<<<<< HEAD
-  def walk_result(%Absinthe.Resolution{} = res, acc, _bp_node, _schema_type, info) do
-    do_resolve_field(%{res | acc: acc}, info, res.source)
+  def walk_result(%Absinthe.Resolution{} = res, acc, _bp_node, _schema_type, info, path) do
+    do_resolve_field(%{res | acc: acc}, info, res.source, path)
   end
 
   # walk list results
-  defp walk_results(values, res_acc, bp_node, inner_type, info, acc \\ [])
-  defp walk_results([], res_acc, _, _, _, acc), do: {:lists.reverse(acc), res_acc}
-  defp walk_results([value | values], res_acc, bp_node, inner_type, info, acc) do
-    {result, res_acc} = walk_result(value, res_acc, bp_node, inner_type, info)
-    walk_results(values, res_acc, bp_node, inner_type, info, [result | acc])
-  end
-
-  defp resolve_fields(parent, acc, info, source) do
+  defp walk_results([], res_acc, _, _, _, _, acc), do: {:lists.reverse(acc), res_acc}
+  defp walk_results([value | values], res_acc, bp_node, inner_type, info, path, acc) do
+    {result, res_acc} = walk_result(value, res_acc, bp_node, inner_type, info, path)
+    walk_results(values, res_acc, bp_node, inner_type, info, path, [result | acc])
+  end
+
+  defp resolve_fields(parent, acc, info, source, path) do
     {parent_type, fields} =
       parent
       # parent is the parent field, we need to get the return type of that field
@@ -137,7 +117,7 @@
 
     info = %{info | parent_type: parent_type, source: source}
 
-    do_resolve_fields(fields, acc, info, source, [])
+    do_resolve_fields(fields, acc, info, source, parent_type, path, [])
   end
 
   defp get_return_type(%{schema_node: %Type.Field{type: type}}) do
@@ -181,141 +161,6 @@
     {parent_type, fields}
   end
 
-  defp do_resolve_fields([], res_acc, _, _, acc), do: {:lists.reverse(acc), res_acc}
-  # defp do_resolve_fields([%{schema_node: nil} | fields], res_acc, info, source, acc) do
-  #   do_resolve_fields(fields, res_acc, info, source, acc)
-  # end
-  defp do_resolve_fields([field | fields], res_acc, info, source, acc) do
-    {result, res_acc} = resolve_field(field, res_acc, info, source)
-    do_resolve_fields(fields, res_acc, info, source, [result | acc])
-  end
-
-  def resolve_field(bp_field, acc, info, source) do
-    info
-    |> build_resolution_struct(bp_field, acc)
-    |> do_resolve_field(info, source)
-  end
-
-  # bp_field needs to have a concrete schema node, AKA no unions or interfaces
-  defp do_resolve_field(res, info, source) do
-    res
-    |> reduce_resolution
-    |> case do
-      %{state: :resolved} = res ->
-        build_result(res, info, source)
-
-      %{state: :suspended} = res ->
-        {res, res.acc}
-
-      final_res ->
-        raise """
-        Should have halted or suspended middleware
-        Started with: #{inspect res}
-        Ended with: #{inspect final_res}
-        """
-    end
-  end
-
-  defp build_resolution_struct(info, bp_field, acc) do
-    %{info |
-     middleware: bp_field.schema_node.middleware,
-     acc: acc,
-     definition: bp_field,
-     arguments: bp_field.argument_data,
-   }
-  end
-
-  defp reduce_resolution(%{middleware: []} = res), do: res
-  defp reduce_resolution(%{middleware: [middleware | remaining_middleware]} = res) do
-    case call_middleware(middleware, %{res | middleware: remaining_middleware}) do
-      %{state: :suspended} = res ->
-        res
-      res ->
-        reduce_resolution(res)
-    end
-  end
-
-  defp call_middleware({{mod, fun}, opts}, res) do
-    apply(mod, fun, [res, opts])
-  end
-  defp call_middleware({mod, opts}, res) do
-    apply(mod, :call, [res, opts])
-  end
-  defp call_middleware(mod, res) when is_atom(mod) do
-    apply(mod, :call, [res, []])
-  end
-  defp call_middleware(fun, res) when is_function(fun, 2) do
-    fun.(res, [])
-=======
-  def walk_result(%Absinthe.Resolution{} = res, acc, _bp_node, _schema_type, info, path) do
-    do_resolve_field(%{res | acc: acc}, info, res.source, path)
-  end
-
-  # walk list results
-  defp walk_results([], res_acc, _, _, _, _, acc), do: {:lists.reverse(acc), res_acc}
-  defp walk_results([value | values], res_acc, bp_node, inner_type, info, path, acc) do
-    {result, res_acc} = walk_result(value, res_acc, bp_node, inner_type, info, path)
-    walk_results(values, res_acc, bp_node, inner_type, info, path, [result | acc])
-  end
-
-  defp resolve_fields(parent, acc, info, source, path) do
-    {parent_type, fields} =
-      parent
-      # parent is the parent field, we need to get the return type of that field
-      |> get_return_type
-      # that return type could be an interface or union, so let's make it concrete
-      |> handle_abstract_types(parent.fields, source, info)
-
-    info = %{info | parent_type: parent_type, source: source}
-
-    do_resolve_fields(fields, acc, info, source, parent_type, path, [])
-  end
-
-  defp get_return_type(%{schema_node: %Type.Field{type: type}}) do
-    Type.unwrap(type)
-  end
-  defp get_return_type(%{schema_node: schema_node}) do
-    Type.unwrap(schema_node)
->>>>>>> b080174e
-  end
-  defp get_return_type(type), do: type
-
-<<<<<<< HEAD
-  defp build_result(%{errors: [], value: result} = res, info, _source) do
-=======
-  defp handle_abstract_types(%abstract_mod{} = parent_type, parent_fields, source, info) when abstract_mod in [Type.Interface, Type.Union] do
-    concrete_type = abstract_mod.resolve_type(parent_type, source, info)
-
-    concrete_fields = concrete_type.fields
-
-    fields = for field <- parent_fields, field_applies?(concrete_type, field, info) do
-      case field.name do
-        "__" <> _ ->
-          field
-        _ ->
-          %{field | schema_node: Map.fetch!(concrete_fields, field.schema_node.__reference__.identifier)}
-      end
-    end
-
-    {concrete_type, fields}
-  end
-  defp handle_abstract_types(parent_type, parent_fields, _source, _info) do
-    # you essentially have to refresh the schema nodes. This can happen when you have an interface
-    # based type condition placed under a concrete field. The parent field type is concrete,
-    # but the sub selection types are built on the abstract type not the concrete type.
-    # Ideally we so
-    concrete_fields = parent_type.fields
-    fields = for field <- parent_fields do
-      case field.name do
-        "__" <> _ ->
-          field
-        _ ->
-          %{field | schema_node: Map.fetch!(concrete_fields, field.schema_node.__reference__.identifier)}
-      end
-    end
-    {parent_type, fields}
-  end
-
   defp do_resolve_fields([%{name: name, alias: alias} = field | fields], res_acc, info, source, parent_type, path, acc) do
     {result, res_acc} = resolve_field(field, res_acc, info, source, [alias || name | path])
     do_resolve_fields(fields, res_acc, info, source, parent_type, path, [result | acc])
@@ -382,7 +227,6 @@
   end
 
   defp build_result(%{errors: [], value: result} = res, info, _source, path) do
->>>>>>> b080174e
     bp_field = res.definition
     full_type = Type.expand(bp_field.schema_node.type, info.schema)
 
@@ -393,15 +237,9 @@
     result
     |> to_result(bp_field, full_type)
     |> Map.put(:extensions, res.extensions)
-<<<<<<< HEAD
-    |> walk_result(res.acc, bp_field, full_type, info)
-  end
-  defp build_result(%{errors: errors} = res, info, source) do
-=======
     |> walk_result(res.acc, bp_field, full_type, info, path)
   end
   defp build_result(%{errors: errors} = res, info, source, _path) do
->>>>>>> b080174e
     build_error_result({:error, errors}, errors, res.acc, res.definition, info, source)
   end
 
