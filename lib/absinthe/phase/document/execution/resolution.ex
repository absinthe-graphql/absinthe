defmodule Absinthe.Phase.Document.Execution.Resolution do

  @moduledoc false

  # Runs resolution functions in a blueprint.
  #
  # Blueprint results are placed under `blueprint.result.resolution`. This is
  # because the results form basically a new tree from the original blueprint.

  alias Absinthe.{Blueprint, Type, Phase}
  alias Blueprint.Document.Resolution

  alias Absinthe.Phase
  use Absinthe.Phase

  @spec run(Blueprint.t, Keyword.t) :: Phase.result_t
  def run(bp_root, options \\ []) do
    case Blueprint.current_operation(bp_root) do
      nil -> {:ok, bp_root}
      op -> resolve_current(bp_root, op, options)
    end
  end

  defp resolve_current(bp_root, operation, options) do
    resolution = perform_resolution(bp_root, operation, options)

    blueprint = %{bp_root | resolution: resolution}

    if Keyword.get(options, :plugin_callbacks, true) do
      bp_root.schema.plugins()
      |> Absinthe.Plugin.pipeline(resolution.acc)
      |> case do
        [] ->
          {:ok, blueprint}
        pipeline ->
          {:insert, blueprint, pipeline}
      end
    else
      {:ok, blueprint}
    end
  end

  defp perform_resolution(bp_root, operation, options) do
    root_value = bp_root.resolution.root_value

    info   = build_info(bp_root, root_value)
    acc    = bp_root.resolution.acc
    result = bp_root.resolution |> Resolution.get_result(operation, root_value)

    plugins = bp_root.schema.plugins()
    run_callbacks? = Keyword.get(options, :plugin_callbacks, true)

    acc = plugins |> run_callbacks(:before_resolution, acc, run_callbacks?)

    {result, acc} = walk_result(result, acc, operation, operation.schema_node, info, [])

    acc = plugins |> run_callbacks(:after_resolution, acc, run_callbacks?)

    Resolution.update(bp_root.resolution, result, acc)
  end

  defp run_callbacks(plugins, callback, acc, true) do
    Enum.reduce(plugins, acc, &apply(&1, callback, [&2]))
  end
  defp run_callbacks(_, _, acc, _ ), do: acc

  defp build_info(bp_root, root_value) do
    context = bp_root.resolution.context

    %Absinthe.Resolution{
      adapter: bp_root.adapter,
      context: context,
      root_value: root_value,
      schema: bp_root.schema,
      source: root_value,
    }
  end

  @doc """
  This function walks through any existing results. If no results are found at a
  given node, it will call the requisite function to expand and build those results
  """
  def walk_result(%{fields: nil} = result, acc, bp_node, _schema_type, info, path) do
    {fields, acc} = resolve_fields(bp_node, acc, info, result.root_value, path)
    {%{result | fields: fields}, acc}
  end
  def walk_result(%{fields: fields} = result, acc, bp_node, schema_type, info, path) do
    {fields, acc} = walk_results(fields, acc, bp_node, schema_type, info, path, [])

    {%{result | fields: fields}, acc}
  end
  def walk_result(%Resolution.Leaf{} = result, acc, _, _, _, _) do
    {result, acc}
  end
  def walk_result(%{values: values} = result, acc, bp_node, schema_type, info, path) do
    {values, acc} = walk_results(values, acc, bp_node, schema_type, info, path, [])
    {%{result | values: values}, acc}
  end
  def walk_result(%Absinthe.Resolution{} = res, acc, _bp_node, _schema_type, info, path) do
    do_resolve_field(%{res | acc: acc}, info, res.source, path)
  end

  # walk list results
  defp walk_results([], res_acc, _, _, _, _, acc), do: {:lists.reverse(acc), res_acc}
  defp walk_results([value | values], res_acc, bp_node, inner_type, info, path, acc) do
    {result, res_acc} = walk_result(value, res_acc, bp_node, inner_type, info, path)
    walk_results(values, res_acc, bp_node, inner_type, info, path, [result | acc])
  end

  defp resolve_fields(parent, acc, info, source, path) do
    {parent_type, fields} =
      parent
      # parent is the parent field, we need to get the return type of that field
      |> get_return_type
      # that return type could be an interface or union, so let's make it concrete
      |> handle_abstract_types(parent.fields, source, info)

    info = %{info | parent_type: parent_type, source: source}

<<<<<<< HEAD
    do_resolve_fields(fields, acc, info, source, [])
=======
    do_resolve_fields(fields, acc, info, source, parent_type, path, [])
>>>>>>> dab18251
  end

  defp get_return_type(%{schema_node: %Type.Field{type: type}}) do
    Type.unwrap(type)
  end
  defp get_return_type(%{schema_node: schema_node}) do
    Type.unwrap(schema_node)
  end
  defp get_return_type(type), do: type

  defp handle_abstract_types(%abstract_mod{} = parent_type, parent_fields, source, info) when abstract_mod in [Type.Interface, Type.Union] do
    concrete_type = abstract_mod.resolve_type(parent_type, source, info)

    concrete_fields = concrete_type.fields

    fields = for field <- parent_fields, field_applies?(concrete_type, field, info) do
      case field.name do
        "__" <> _ ->
          field
        _ ->
          %{field | schema_node: Map.fetch!(concrete_fields, field.schema_node.__reference__.identifier)}
      end
    end

    {concrete_type, fields}
  end
  defp handle_abstract_types(parent_type, parent_fields, _source, _info) do
    # you essentially have to refresh the schema nodes. This can happen when you have an interface
    # based type condition placed under a concrete field. The parent field type is concrete,
    # but the sub selection types are built on the abstract type not the concrete type.
    # Ideally we so
    concrete_fields = parent_type.fields
    fields = for field <- parent_fields do
      case field.name do
        "__" <> _ ->
          field
        _ ->
          %{field | schema_node: Map.fetch!(concrete_fields, field.schema_node.__reference__.identifier)}
      end
    end
    {parent_type, fields}
  end

<<<<<<< HEAD
  defp do_resolve_fields([], res_acc, _, _, acc), do: {:lists.reverse(acc), res_acc}
  # defp do_resolve_fields([%{schema_node: nil} | fields], res_acc, info, source, acc) do
  #   do_resolve_fields(fields, res_acc, info, source, acc)
  # end
  defp do_resolve_fields([field | fields], res_acc, info, source, acc) do
    {result, res_acc} = resolve_field(field, res_acc, info, source)
    do_resolve_fields(fields, res_acc, info, source, [result | acc])
=======
  defp do_resolve_fields([%{name: name, alias: alias} = field | fields], res_acc, info, source, parent_type, path, acc) do
    {result, res_acc} = resolve_field(field, res_acc, info, source, [alias || name | path])
    do_resolve_fields(fields, res_acc, info, source, parent_type, path, [result | acc])
>>>>>>> dab18251
  end
  defp do_resolve_fields([], res_acc, _, _, _, _, acc), do: {:lists.reverse(acc), res_acc}

  def resolve_field(bp_field, acc, info, source, path) do
    info
    |> build_resolution_struct(bp_field, acc, path)
    |> do_resolve_field(info, source, path)
  end

  # bp_field needs to have a concrete schema node, AKA no unions or interfaces
  defp do_resolve_field(res, info, source, path) do
    res
    |> reduce_resolution
    |> case do
      %{state: :resolved} = res ->
        build_result(res, info, source, path)

      %{state: :suspended} = res ->
        {res, res.acc}

      final_res ->
        raise """
        Should have halted or suspended middleware
        Started with: #{inspect res}
        Ended with: #{inspect final_res}
        """
    end
  end

  defp build_resolution_struct(info, bp_field, acc, path) do
    %{info |
      path: path,
      middleware: bp_field.schema_node.middleware,
      acc: acc,
      definition: bp_field,
      arguments: bp_field.argument_data,
    }
  end

  defp reduce_resolution(%{middleware: []} = res), do: res
  defp reduce_resolution(%{middleware: [middleware | remaining_middleware]} = res) do
    case call_middleware(middleware, %{res | middleware: remaining_middleware}) do
      %{state: :suspended} = res ->
        res
      res ->
        reduce_resolution(res)
    end
  end

  defp call_middleware({{mod, fun}, opts}, res) do
    apply(mod, fun, [res, opts])
  end
  defp call_middleware({mod, opts}, res) do
    apply(mod, :call, [res, opts])
  end
  defp call_middleware(mod, res) when is_atom(mod) do
    apply(mod, :call, [res, []])
  end
  defp call_middleware(fun, res) when is_function(fun, 2) do
    fun.(res, [])
  end

  defp build_result(%{errors: [], value: result} = res, info, _source, path) do
    bp_field = res.definition
    full_type = Type.expand(bp_field.schema_node.type, info.schema)

    bp_field = put_in(bp_field.schema_node.type, full_type)

    info = %{info | context: res.context}

    result
    |> to_result(bp_field, full_type)
    |> Map.put(:extensions, res.extensions)
    |> walk_result(res.acc, bp_field, full_type, info, path)
  end
  defp build_result(%{errors: errors} = res, info, source, _path) do
    build_error_result({:error, errors}, errors, res.acc, res.definition, info, source)
  end

  defp build_error_result(original_value, error_values, acc, bp_field, info, source) do
    full_type = Type.expand(bp_field.schema_node.type, info.schema)
    result = to_result(nil, bp_field, full_type)
    result = Enum.reduce(Enum.reverse(error_values), result, &put_result_error_value(&1, &2, original_value, bp_field, source))
    {result, acc}
  end

  defp put_result_error_value(error_value, result, original_value, bp_field, source) do
    case split_error_value(error_value) do
      {[], _} ->
        raise Absinthe.Resolution.result_error(original_value, bp_field, source)
      {[message: message], extra} ->
        message = ~s(In field "#{bp_field.name}": #{message})
        put_error(result, error(bp_field, message, extra))
    end
  end

  defp split_error_value(error_value) when is_list(error_value) or is_map(error_value) do
    Keyword.split(Enum.to_list(error_value), [:message])
  end
  defp split_error_value(error_value) when is_binary(error_value) do
    {[message: error_value], []}
  end
  defp split_error_value(error_value) do
    {[message: to_string(error_value)], []}
  end

  @spec to_result(resolution_result :: term, blueprint :: Blueprint.Document.Field.t, schema_type :: Type.t) ::
    Resolution.node_t
  defp to_result(nil, blueprint, %Type.NonNull{} = schema_type) do
    raise Absinthe.ExecutionError, nil_value_error(blueprint, schema_type)
  end
  defp to_result(nil, blueprint, _) do
    %Resolution.Leaf{emitter: blueprint, value: nil}
  end
  defp to_result(root_value, blueprint, %Type.NonNull{of_type: inner_type}) do
    to_result(root_value, blueprint, inner_type)
  end
  defp to_result(root_value, blueprint, %Type.Object{}) do
    %Resolution.Object{root_value: root_value, emitter: blueprint}
  end
  defp to_result(root_value, blueprint, %Type.Interface{}) do
    %Resolution.Object{root_value: root_value, emitter: blueprint}
  end
  defp to_result(root_value, blueprint, %Type.Union{}) do
    %Resolution.Object{root_value: root_value, emitter: blueprint}
  end
  defp to_result(root_value, blueprint, %Type.List{of_type: inner_type}) do
    values =
      root_value
      |> List.wrap
      |> Enum.map(&to_result(&1, blueprint, inner_type))

    %Resolution.List{values: values, emitter: blueprint}
  end
  defp to_result(root_value, blueprint, %Type.Scalar{}) do
    %Resolution.Leaf{
      emitter: blueprint,
      value: root_value,
    }
  end
  defp to_result(root_value, blueprint, %Type.Enum{}) do
    %Resolution.Leaf{
      emitter: blueprint,
      value: root_value,
    }
  end

  defp normalize_condition(condition, schema) when is_atom(condition) do
    Absinthe.Schema.lookup_type(schema, condition)
  end
  defp normalize_condition(condition, schema) do
    type = condition |> Absinthe.Type.unwrap
    Absinthe.Schema.lookup_type(schema, type)
  end

  defp field_applies?(parent_type, %{type_conditions: conditions}, info) do
    conditions = for condition <- conditions do
      condition |> normalize_condition(info.schema)
    end

    # custom version of Enum.all?(conditions, &passes_type_condition?(&1, parent_type))
    do_field_applies?(conditions, parent_type, true)
  end

  defp do_field_applies?(_, _, false), do: false
  defp do_field_applies?([], _parent_type, acc) do
    acc
  end
  defp do_field_applies?([condition | conditions], parent_type, _) do
    pass_fail = passes_type_condition?(condition, parent_type)
    do_field_applies?(conditions, parent_type, pass_fail)
  end

  defp passes_type_condition?(%Type.Object{name: name}, %Type.Object{name: name}) do
    true
  end
  defp passes_type_condition?(%Type.Interface{} = condition, %Type.Object{} = type) do
    Type.Interface.member?(condition, type)
  end
  defp passes_type_condition?(%Type.Union{} = condition, %Type.Object{} = type) do
    Type.Union.member?(condition, type)
  end
  defp passes_type_condition?(_, _) do
    false
  end

  def error(node, message, extra \\ []) do
    Phase.Error.new(
      __MODULE__,
      message,
      location: node.source_location,
      extra: extra
    )
  end

  defp nil_value_error(blueprint, _schema_type) do
    """
    The field '#{blueprint.name}' resolved to nil, but it is marked non-null in your schema.
    Please ensure that '#{blueprint.name}' always resolves to a non-null value.

    The corresponding Absinthe blueprint is:
    #{inspect blueprint}
    """
  end
end<|MERGE_RESOLUTION|>--- conflicted
+++ resolved
@@ -117,11 +117,7 @@
 
     info = %{info | parent_type: parent_type, source: source}
 
-<<<<<<< HEAD
-    do_resolve_fields(fields, acc, info, source, [])
-=======
     do_resolve_fields(fields, acc, info, source, parent_type, path, [])
->>>>>>> dab18251
   end
 
   defp get_return_type(%{schema_node: %Type.Field{type: type}}) do
@@ -165,19 +161,9 @@
     {parent_type, fields}
   end
 
-<<<<<<< HEAD
-  defp do_resolve_fields([], res_acc, _, _, acc), do: {:lists.reverse(acc), res_acc}
-  # defp do_resolve_fields([%{schema_node: nil} | fields], res_acc, info, source, acc) do
-  #   do_resolve_fields(fields, res_acc, info, source, acc)
-  # end
-  defp do_resolve_fields([field | fields], res_acc, info, source, acc) do
-    {result, res_acc} = resolve_field(field, res_acc, info, source)
-    do_resolve_fields(fields, res_acc, info, source, [result | acc])
-=======
   defp do_resolve_fields([%{name: name, alias: alias} = field | fields], res_acc, info, source, parent_type, path, acc) do
     {result, res_acc} = resolve_field(field, res_acc, info, source, [alias || name | path])
     do_resolve_fields(fields, res_acc, info, source, parent_type, path, [result | acc])
->>>>>>> dab18251
   end
   defp do_resolve_fields([], res_acc, _, _, _, _, acc), do: {:lists.reverse(acc), res_acc}
 
