defmodule Absinthe.Phase.Document.Execution.Resolution do

  @moduledoc false

  # Runs resolution functions in a blueprint.
  #
  # Blueprint results are placed under `blueprint.result.resolution`. This is
  # because the results form basically a new tree from the original blueprint.

  alias Absinthe.{Blueprint, Type, Phase}
  alias Blueprint.Document.Resolution

  alias Absinthe.Phase
  use Absinthe.Phase

<<<<<<< HEAD
  @error_detail """
  ## For a data result

  `{:ok, any}` result will do.

  ### Examples:

  A simple integer result:

      {:ok, 1}

  Something more complex:

      {:ok, %Model.Thing{some: %{complex: :data}}}

  ## For an error result

  One or more errors for a field can be returned in a single `{:error, error_value}` tuple.

  `error_value` can be:
  - A simple error message string.
  - A map containing `:message` key, plus any additional serializable metadata.
  - A keyword list containing a `:message` key, plus any additional serializable metadata.
  - A list containing multiple of any/all of these.

  ### Examples

  A simple error message:

      {:error, "Something bad happened"}

  Multiple error messages:

      {:error, ["Something bad", "Even worse"]

  Single custom errors (note the required `:message` keys):

      {:error, message: "Unknown user", code: 21}
      {:error, %{message: "A database error occurred", details: format_db_error(some_value)}}

  Three errors of mixed types:

      {:error, ["Simple message", [message: "A keyword list error", code: 1], %{message: "A map error"}]}

  Generic handler for interoperability with errors from other libraries:
      {:error, :foo}
      {:error, 1.0}
      {:error, 2}

  ## To activate a plugin

  `{:plugin, NameOfPluginModule, term}` to activate a plugin.

  See `Absinthe.Resolution.Plugin` for more information.

  """

=======
>>>>>>> 4acf1bca
  @spec run(Blueprint.t, Keyword.t) :: Phase.result_t
  def run(bp_root, options \\ []) do
    case Blueprint.current_operation(bp_root) do
      nil -> {:ok, bp_root}
      op -> resolve_current(bp_root, op, options)
    end
  end

  defp resolve_current(bp_root, operation, options) do
    resolution = perform_resolution(bp_root, operation, options)

    blueprint = %{bp_root | resolution: resolution}

    {:ok, blueprint}
  end

  defp perform_resolution(bp_root, operation, options) do
    root_value = Keyword.get(options, :root_value, %{})

    info   = build_info(bp_root, root_value, options)
    acc    = bp_root.resolution.acc
    result = bp_root.resolution |> Resolution.get_result(operation, root_value)

    {result, acc} = walk_result(result, acc, operation, operation.schema_node, info)

    Resolution.update(bp_root.resolution, result, acc)
  end

  defp build_info(bp_root, root_value, options) do
    context = Keyword.get(options, :context, %{})

    %Absinthe.Resolution{
      adapter: bp_root.adapter,
      context: context,
      root_value: root_value,
      schema: bp_root.schema,
      source: root_value,
    }
  end

  @doc """
  This function walks through any existing results. If no results are found at a
  given node, it will call the requisite function to expand and build those results
  """
  def walk_result(%{fields: nil} = result, acc, bp_node, _schema_type, info) do
    {fields, acc} = resolve_fields(bp_node, acc, info, result.root_value)
    {%{result | fields: fields}, acc}
  end
  def walk_result(%{fields: fields} = result, acc, bp_node, schema_type, info) do
    {fields, acc} = walk_results(fields, acc, bp_node, schema_type, info)

    {%{result | fields: fields}, acc}
  end
  def walk_result(%Resolution.Leaf{} = result, acc, _, _, _) do
    {result, acc}
  end
  def walk_result(%{values: values} = result, acc, bp_node, schema_type, info) do
    {values, acc} = walk_results(values, acc, bp_node, schema_type, info)
    {%{result | values: values}, acc}
  end
  def walk_result(%Absinthe.Resolution{} = res, acc, _bp_node, _schema_type, info) do
    do_resolve_field(%{res | acc: acc}, info, res.source)
  end

  def resolve_field(%{schema_node: %{name: "__" <> _}} = bp_field, acc, info, source) do
    info
    |> build_resolution_struct(bp_field, acc)
    |> do_resolve_field(info, source)
  end
  def resolve_field(bp_field, acc, %{parent_type: %abstract_mod{} = parent_type} = info, source) when abstract_mod in [Type.Interface, Type.Union] do
    concrete_type = abstract_mod.resolve_type(parent_type, source, info)

    resolve_field(bp_field, acc, %{info | parent_type: concrete_type}, source)
  end
  def resolve_field(bp_field, acc, info, source) do
    concrete_schema_node = Map.fetch!(info.parent_type.fields, bp_field.schema_node.__reference__.identifier)
    bp_field = %{bp_field | schema_node: concrete_schema_node}

    info
    |> build_resolution_struct(bp_field, acc)
    |> do_resolve_field(info, source)
  end

  defp build_resolution_struct(info, bp_field, acc) do
    %{info |
     middleware: bp_field.schema_node.middleware,
     acc: acc,
     definition: bp_field,
     arguments: bp_field.argument_data,
   }
  end

  # bp_field needs to have a concrete schema node, AKA no unions or interfaces
  defp do_resolve_field(res, info, source) do
    res
    |> reduce_resolution
    |> case do
      %{state: :resolved} = res ->
        build_result(res, info, source)

      %{state: :suspended} = res ->
        {res, res.acc}

      _ ->
        raise "Should have halted or suspended middleware"
    end
  end

  defp reduce_resolution(%{middleware: []} = res), do: res
  defp reduce_resolution(%{middleware: [middleware | remaining_middleware]} = res) do
    case call_middleware(middleware, %{res | middleware: remaining_middleware}) do
      %{state: :suspended} = res ->
        res
      res ->
        reduce_resolution(res)
    end
  end

  defp call_middleware({{mod, fun}, opts}, res) do
    apply(mod, fun, [res, opts])
  end
  defp call_middleware({mod, opts}, res) do
    apply(mod, :call, [res, opts])
  end
  defp call_middleware(mod, res) when is_atom(mod) do
    apply(mod, :call, [res, []])
  end
  defp call_middleware(fun, res) when is_function(fun, 2) do
    fun.(res, [])
  end

  defp build_result(%{errors: [], value: result} = res, info, _source) do
    full_type = Type.expand(res.definition.schema_node.type, info.schema)
    bp_field = res.definition

    info = if res.context == info.context do
      info
    else
      %{info | context: res.context}
    end

    result
    |> to_result(bp_field, full_type)
    |> walk_result(res.acc, bp_field, full_type, info)
  end
  defp build_result(%{errors: errors} = res, info, source) do
    build_error_result({:error, errors}, errors, res.acc, res.definition, info, source)
  end

  defp resolve_fields(parent, acc, info, source) do
    parent_type = case parent.schema_node do
      %Type.Field{} = schema_node ->
        schema_node.type
        |> Type.unwrap
        |> info.schema.__absinthe_lookup__
      other ->
        other
    end
    info = %{info | parent_type: parent_type, source: source}

    parent.fields
    |> Enum.filter(&field_applies?(&1, info, source, parent.schema_node))
    # Conceptually just |> Enum.map(&resolve_field/n)
    |> do_resolve_fields(acc, info, source, [])
  end

  # mechanical function for optimized field walking, ignore
  defp do_resolve_fields(fields, res_acc, info, source, acc)
  defp do_resolve_fields([], res_acc, _, _, acc), do: {:lists.reverse(acc), res_acc}
  defp do_resolve_fields([%{schema_node: nil} | fields], res_acc, info, source, acc) do
    do_resolve_fields(fields, res_acc, info, source, acc)
  end
  defp do_resolve_fields([field | fields], res_acc, info, source, acc) do
    {result, res_acc} = resolve_field(field, res_acc, info, source)
    do_resolve_fields(fields, res_acc, info, source, [result | acc])
  end

  defp build_error_result(original_value, error_values, acc, bp_field, info, source) do
    full_type = Type.expand(bp_field.schema_node.type, info.schema)
    result = to_result(nil, bp_field, full_type)
    result = Enum.reduce(Enum.reverse(error_values), result, &put_result_error_value(&1, &2, original_value, bp_field, source))
    {result, acc}
  end

  defp put_result_error_value(error_value, result, original_value, bp_field, source) do
    case split_error_value(error_value) do
      {[], _} ->
        raise Absinthe.Resolution.result_error(original_value, bp_field, source)
      {[message: message], extra} ->
        message = ~s(In field "#{bp_field.name}": #{message})
        put_error(result, error(bp_field, message, extra))
    end
  end

  defp split_error_value(error_value) when is_list(error_value) or is_map(error_value) do
    Keyword.split(Enum.to_list(error_value), [:message])
  end
  defp split_error_value(error_value) when is_binary(error_value) do
    {[message: error_value], []}
  end
  defp split_error_value(error_value) do
    {[message: to_string(error_value)], []}
  end

  @spec to_result(resolution_result :: term, blueprint :: Blueprint.Document.Field.t, schema_type :: Type.t) ::
    Resolution.node_t
  defp to_result(nil, blueprint, %Type.NonNull{} = schema_type) do
    raise Absinthe.ExecutionError, nil_value_error(blueprint, schema_type)
  end
  defp to_result(nil, blueprint, _) do
    %Resolution.Leaf{emitter: blueprint, value: nil}
  end
  defp to_result(root_value, blueprint, %Type.NonNull{of_type: inner_type}) do
    to_result(root_value, blueprint, inner_type)
  end
  defp to_result(root_value, blueprint, %Type.Scalar{} = schema_type) do
    %Resolution.Leaf{
      emitter: blueprint,
      value: Type.Scalar.serialize(schema_type, root_value)
    }
  end
  defp to_result(root_value, blueprint, %Type.Enum{} = schema_type) do
    %Resolution.Leaf{
      emitter: blueprint,
      value: Type.Enum.serialize(schema_type, root_value)
    }
  end
  defp to_result(root_value, blueprint, %Type.Object{}) do
    %Resolution.Object{root_value: root_value, emitter: blueprint}
  end
  defp to_result(root_value, blueprint, %Type.Interface{}) do
    %Resolution.Object{root_value: root_value, emitter: blueprint}
  end
  defp to_result(root_value, blueprint, %Type.Union{}) do
    %Resolution.Object{root_value: root_value, emitter: blueprint}
  end
  defp to_result(root_value, blueprint, %Type.List{of_type: inner_type}) do
    values =
      root_value
      |> List.wrap
      |> Enum.map(&to_result(&1, blueprint, inner_type))

    %Resolution.List{values: values, emitter: blueprint}
  end

  defp walk_results(values, res_acc, bp_node, inner_type, info, acc \\ [])
  defp walk_results([], res_acc, _, _, _, acc), do: {:lists.reverse(acc), res_acc}
  defp walk_results([value | values], res_acc, bp_node, inner_type, info, acc) do
    {result, res_acc} = walk_result(value, res_acc, bp_node, inner_type, info)
    walk_results(values, res_acc, bp_node, inner_type, info, [result | acc])
  end

  def field_applies?(%{name: _, type_conditions: []}, _, _, _) do
    true
  end
  def field_applies?(field, info, source, schema_type) do
    target_type = find_target_type(schema_type, info.schema)

    field.type_conditions
    |> Enum.map(&info.schema.__absinthe_lookup__(&1.name))
    |> Enum.all?(&passes_type_condition?(&1, target_type, source, info))
  end

  # For fields
  def find_target_type(%{type: type}, schema) do
    find_target_type(type, schema)
  end
  # For lists and non-nulls
  def find_target_type(%{of_type: type}, schema) do
    find_target_type(type, schema)
  end
  def find_target_type(schema_type, schema) when is_atom(schema_type) or is_binary(schema_type) do
    schema.__absinthe_lookup__(schema_type)
  end
  def find_target_type(type, _schema) do
    type
  end

  def error(node, message, extra \\ []) do
    Phase.Error.new(
      __MODULE__,
      message,
      location: node.source_location,
      extra: extra
    )
  end

  @spec passes_type_condition?(Type.t, Type.t, any, Absinthe.Resolution.t) :: boolean
  defp passes_type_condition?(%{name: name}, %{name: name}, _, _), do: true
  # The condition is an Object type and the current scope is a Union; Verify
  # that the Union has the Object type as a member and that the current source
  # object's concrete type matched the condition Object type.
  defp passes_type_condition?(%Type.Object{} = condition, %Type.Union{} = type, source, info) do
    with true <- Type.Union.member?(type, condition) do
      concrete_type = Type.Union.resolve_type(type, source, info)
      passes_type_condition?(condition, concrete_type, source, info)
    end
  end
  # The condition is an Object type and the current scope is an Interface; verify
  # that the Object type is a member of the Interface and that the current source
  # object's concrete type matched the condition Object type.
  defp passes_type_condition?(%Type.Object{} = condition, %Type.Interface{} = type, source, info) do
    with true <- Type.Interface.member?(type, condition) do
      concrete_type = Type.Interface.resolve_type(type, source, info)
      passes_type_condition?(condition, concrete_type, source, info)
    end
  end
  # The condition is an Interface type and the current scope is an Object type;
  # verify that the Object type is a member of the Interface.
  defp passes_type_condition?(%Type.Interface{} = condition, %Type.Object{} = type, _, _) do
    Type.Interface.member?(condition, type)
  end
  # The condition is an Interface type and the current scope is an abstract
  # (Union/Interface) type; Verify that the current source object's concrete
  # type is a member of the Interface.
  defp passes_type_condition?(%Type.Interface{} = condition, %abstract_mod{} = type, source, info)
      when abstract_mod in [Type.Interface, Type.Union] do
    concrete_type = Type.Union.resolve_type(type, source, info)
    passes_type_condition?(condition, concrete_type, source, info)
  end
  # Otherwise, nope.
  defp passes_type_condition?(_, _, _, _) do
    false
  end

  defp nil_value_error(blueprint, _schema_type) do
    """
    The field '#{blueprint.name}' resolved to nil, but it is marked non-null in your schema.
    Please ensure that '#{blueprint.name}' always resolves to a non-null value.

    The corresponding Absinthe blueprint is:
    #{inspect blueprint}
    """
  end
end<|MERGE_RESOLUTION|>--- conflicted
+++ resolved
@@ -13,66 +13,6 @@
   alias Absinthe.Phase
   use Absinthe.Phase
 
-<<<<<<< HEAD
-  @error_detail """
-  ## For a data result
-
-  `{:ok, any}` result will do.
-
-  ### Examples:
-
-  A simple integer result:
-
-      {:ok, 1}
-
-  Something more complex:
-
-      {:ok, %Model.Thing{some: %{complex: :data}}}
-
-  ## For an error result
-
-  One or more errors for a field can be returned in a single `{:error, error_value}` tuple.
-
-  `error_value` can be:
-  - A simple error message string.
-  - A map containing `:message` key, plus any additional serializable metadata.
-  - A keyword list containing a `:message` key, plus any additional serializable metadata.
-  - A list containing multiple of any/all of these.
-
-  ### Examples
-
-  A simple error message:
-
-      {:error, "Something bad happened"}
-
-  Multiple error messages:
-
-      {:error, ["Something bad", "Even worse"]
-
-  Single custom errors (note the required `:message` keys):
-
-      {:error, message: "Unknown user", code: 21}
-      {:error, %{message: "A database error occurred", details: format_db_error(some_value)}}
-
-  Three errors of mixed types:
-
-      {:error, ["Simple message", [message: "A keyword list error", code: 1], %{message: "A map error"}]}
-
-  Generic handler for interoperability with errors from other libraries:
-      {:error, :foo}
-      {:error, 1.0}
-      {:error, 2}
-
-  ## To activate a plugin
-
-  `{:plugin, NameOfPluginModule, term}` to activate a plugin.
-
-  See `Absinthe.Resolution.Plugin` for more information.
-
-  """
-
-=======
->>>>>>> 4acf1bca
   @spec run(Blueprint.t, Keyword.t) :: Phase.result_t
   def run(bp_root, options \\ []) do
     case Blueprint.current_operation(bp_root) do
