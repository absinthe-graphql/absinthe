defmodule Absinthe.Language.SchemaDefinition do
  @moduledoc false

  alias Absinthe.{Blueprint, Language}

  defstruct directives: [],
            fields: [],
            loc: %{start_line: nil}

  @type t :: %__MODULE__{
          directives: [Language.Directive.t()],
          fields: [Language.FieldDefinition.t()],
          loc: Language.loc_t()
        }

  defimpl Blueprint.Draft do
    def convert(node, doc) do
      %Blueprint.Schema.SchemaDefinition{
<<<<<<< HEAD
        types: Absinthe.Blueprint.Draft.convert(node.fields, doc),
        directives: Absinthe.Blueprint.Draft.convert(node.directives, doc),
=======
        fields: Absinthe.Blueprint.Draft.convert(node.fields, doc),
        directives: Absinthe.Blueprint.Draft.convert(node.directives, doc)
>>>>>>> 21a6de70
      }
    end
  end
end<|MERGE_RESOLUTION|>--- conflicted
+++ resolved
@@ -16,13 +16,8 @@
   defimpl Blueprint.Draft do
     def convert(node, doc) do
       %Blueprint.Schema.SchemaDefinition{
-<<<<<<< HEAD
         types: Absinthe.Blueprint.Draft.convert(node.fields, doc),
         directives: Absinthe.Blueprint.Draft.convert(node.directives, doc),
-=======
-        fields: Absinthe.Blueprint.Draft.convert(node.fields, doc),
-        directives: Absinthe.Blueprint.Draft.convert(node.directives, doc)
->>>>>>> 21a6de70
       }
     end
   end
