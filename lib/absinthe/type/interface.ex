--- conflicted
+++ resolved
@@ -59,16 +59,6 @@
   The `__private__` and `:__reference__` keys are for internal use.
   """
   @type t :: %__MODULE__{
-<<<<<<< HEAD
-               name: binary,
-               description: binary,
-               fields: map,
-               identifier: atom,
-               resolve_type: (any, Absinthe.Resolution.t() -> atom | nil),
-               __private__: Keyword.t(),
-               __reference__: Type.Reference.t()
-             }
-=======
           name: binary,
           description: binary,
           fields: map,
@@ -77,7 +67,6 @@
           definition: Module.t(),
           __reference__: Type.Reference.t()
         }
->>>>>>> ed42aaf2
 
   defstruct name: nil,
             description: nil,
