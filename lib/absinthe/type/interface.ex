--- conflicted
+++ resolved
@@ -74,13 +74,8 @@
             identifier: nil,
             resolve_type: nil,
             __private__: [],
-<<<<<<< HEAD
             definition: nil,
             __reference__: nil
-=======
-            __reference__: nil,
-            field_imports: []
->>>>>>> 5f71edc2
 
   def build(%{attrs: attrs}) do
     fields =
