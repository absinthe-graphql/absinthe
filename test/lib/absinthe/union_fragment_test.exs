defmodule Absinthe.UnionFragmentTest do
  use Absinthe.Case, async: true

  defmodule Schema do
    use Absinthe.Schema

    object :user do
      field :name, :string do
        resolve fn user, _, _ -> {:ok, user.username} end
      end
      field :todos, list_of(:todo)
      interface :named
    end

    object :todo do
      field :name, :string do
        resolve fn todo, _, _ -> {:ok, todo.title} end
      end
      field :completed, :boolean
      interface :named
<<<<<<< HEAD
=======
      interface :completable
>>>>>>> 6400569d
    end

    union :object do
      types [:user, :todo]
      resolve_type fn %{type: type}, _ -> type end
    end

    interface :named do
      field :name, :string
      resolve_type fn %{type: type}, _ -> type end
    end

<<<<<<< HEAD
    object :viewer do
      field :objects, list_of(:object)
      field :me, :user
=======
    interface :completable do
      field :completed, :boolean
      resolve_type fn %{type: type}, _ -> type end
    end

    object :viewer do
      field :objects, list_of(:object)
      field :named_thing, :named
>>>>>>> 6400569d
    end

    query do
      field :viewer, :viewer do
        resolve fn _, _ ->
          {:ok, %{
            objects: [
<<<<<<< HEAD
              %{type: :user, username: "foo", completed: true},
              %{type: :todo, title: "do stuff", completed: false},
              %{type: :user, username: "bar"},
            ],
            me: %{type: :user, username: "baz", todos: [], name: "should not be exposed"},
=======
              %{type: :user, name: "foo", completed: true},
              %{type: :todo, name: "do stuff", completed: false},
              %{type: :user, name: "bar"},
            ],
            named_thing: %{type: :todo, name: "do stuff", completed: false}
>>>>>>> 6400569d
          }}
        end
      end
    end
  end

  test "it queries a heterogeneous list properly" do
    doc = """
    {
      viewer {
        objects {
          ... on User {
            __typename
            name
          }
          ... on Todo {
            __typename
            completed
          }
        }
      }
    }

    """
    expected = %{"viewer" => %{"objects" => [
      %{"__typename" => "User", "name" => "foo"},
      %{"__typename" => "Todo", "completed" => false},
      %{"__typename" => "User", "name" => "bar"},
    ]}}
    assert {:ok, %{data: expected}} == Absinthe.run(doc, Schema)
  end

<<<<<<< HEAD
  test "it queries an interface with the concrete type's field resolvers" do
    doc = """
    {
      viewer {
        me {
=======
  test "it queries an interface implemented by a union type" do
    doc = """
    {
      viewer {
        objects {
>>>>>>> 6400569d
          ... on Named {
            __typename
            name
          }
        }
      }
    }

    """
<<<<<<< HEAD
    expected = %{"viewer" => %{"me" => %{"__typename" => "User", "name" => "baz"}}}
    assert {:ok, %{data: expected}} == Absinthe.run(doc, Schema)
  end

=======
    expected = %{"viewer" => %{"objects" => [
      %{"__typename" => "User", "name" => "foo"},
      %{"__typename" => "Todo", "name" => "do stuff"},
      %{"__typename" => "User", "name" => "bar"},
    ]}}
    assert {:ok, %{data: expected}} == Absinthe.run(doc, Schema)
  end

  test "it queries an interface on an unrelated interface" do
    doc = """
    {
      viewer {
        namedThing {
          __typename
          name
          ... on Completable {
            completed
          }
        }
      }
    }

    """
    expected = %{"viewer" => %{"namedThing" =>
      %{"__typename" => "Todo", "name" => "do stuff", "completed" => false},
    }}
    assert {:ok, %{data: expected}} == Absinthe.run(doc, Schema)
  end
>>>>>>> 6400569d
end<|MERGE_RESOLUTION|>--- conflicted
+++ resolved
@@ -18,10 +18,7 @@
       end
       field :completed, :boolean
       interface :named
-<<<<<<< HEAD
-=======
       interface :completable
->>>>>>> 6400569d
     end
 
     union :object do
@@ -34,11 +31,6 @@
       resolve_type fn %{type: type}, _ -> type end
     end
 
-<<<<<<< HEAD
-    object :viewer do
-      field :objects, list_of(:object)
-      field :me, :user
-=======
     interface :completable do
       field :completed, :boolean
       resolve_type fn %{type: type}, _ -> type end
@@ -46,8 +38,8 @@
 
     object :viewer do
       field :objects, list_of(:object)
+      field :me, :user
       field :named_thing, :named
->>>>>>> 6400569d
     end
 
     query do
@@ -55,19 +47,12 @@
         resolve fn _, _ ->
           {:ok, %{
             objects: [
-<<<<<<< HEAD
               %{type: :user, username: "foo", completed: true},
               %{type: :todo, title: "do stuff", completed: false},
               %{type: :user, username: "bar"},
             ],
             me: %{type: :user, username: "baz", todos: [], name: "should not be exposed"},
-=======
-              %{type: :user, name: "foo", completed: true},
-              %{type: :todo, name: "do stuff", completed: false},
-              %{type: :user, name: "bar"},
-            ],
             named_thing: %{type: :todo, name: "do stuff", completed: false}
->>>>>>> 6400569d
           }}
         end
       end
@@ -100,19 +85,11 @@
     assert {:ok, %{data: expected}} == Absinthe.run(doc, Schema)
   end
 
-<<<<<<< HEAD
   test "it queries an interface with the concrete type's field resolvers" do
     doc = """
     {
       viewer {
         me {
-=======
-  test "it queries an interface implemented by a union type" do
-    doc = """
-    {
-      viewer {
-        objects {
->>>>>>> 6400569d
           ... on Named {
             __typename
             name
@@ -122,12 +99,24 @@
     }
 
     """
-<<<<<<< HEAD
     expected = %{"viewer" => %{"me" => %{"__typename" => "User", "name" => "baz"}}}
     assert {:ok, %{data: expected}} == Absinthe.run(doc, Schema)
   end
 
-=======
+  test "it queries an interface implemented by a union type" do
+    doc = """
+    {
+      viewer {
+        objects {
+          ... on Named {
+            __typename
+            name
+          }
+        }
+      }
+    }
+
+    """
     expected = %{"viewer" => %{"objects" => [
       %{"__typename" => "User", "name" => "foo"},
       %{"__typename" => "Todo", "name" => "do stuff"},
@@ -156,5 +145,5 @@
     }}
     assert {:ok, %{data: expected}} == Absinthe.run(doc, Schema)
   end
->>>>>>> 6400569d
+
 end