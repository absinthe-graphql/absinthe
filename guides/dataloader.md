--- conflicted
+++ resolved
@@ -121,39 +121,35 @@
     Dataloader.KV.new(&fetch/2)
   end
 
-<<<<<<< HEAD
   def fetch(:teams, {}) do
     %{
       {} => @teams
     }
   end
 
-  def fetch(:team, ids) do
-    # must return a map keyed by the ids
-    ids
-    |> Enum.reduce(%{}, fn(id, result) ->
-      Map.put(result, id, find_team(id))
+  def fetch(:team, args) do
+   # must return a map keyed by the args
+   # args is a list of the args used to resolve your field
+   # for example, if you have arg(:foo, non_null(:string))
+   # args will look like: [%{foo: "value of foo here")}]
+
+    args
+    |> Enum.reduce(%{}, fn(%{id: id} = arg, result) ->
+      Map.put(result, arg, find_team(id))
     end)
   end
 
-  def fetch(batch, ids) do
-    ids |> Enum.reduce(%{}, fn(id, accum) -> Map.put(result, id, nil) end)
+  def fetch(batch, args) do
+    args |> Enum.reduce(%{}, fn(arg, accum) -> Map.put(result, arg, nil) end)
   end
 
   defp find_team(id) do
     @teams |> Enum.find(fn(t) -> t |> Map.get(:id) == id end)
-=======
-  def fetch(batch, args) do
-    # must return a map keyed by the args
-    # args is a list of the args used to resolve your field
-    # for example, if you have arg(:foo, non_null(:string))
-    # args will look like: [%{foo: "value of foo here")}]
->>>>>>> 85a74105
   end
 end
 ```
 
-`Dataloader.KV` requires a load function that accepts a batch and ids. It must return a map of values keyed by the ids.
-This is the purpose of the `fetch/2` function. The `dataloader` helper we imported above uses the field name as the batch.
+`Dataloader.KV` requires a load function that accepts a batch and args. It must return a map of values keyed by the args.
+This is the purpose of the `fetch/2` function. The `dataloader` helper we imported above uses the field name as the batch, and a map where the argument name is the key. For example: `fetch(:team, [%{ id: 1 }])`
 
-Pattern matching can be used to fetch differently depending on the batch. For example, when the :teams batch is requested, the ids will actually be `{}`.+Pattern matching can be used to fetch differently depending on the batch. For example, when the :teams batch is requested, the args will actually be `{}`.