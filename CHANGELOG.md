# Changelog

## Unreleased

<<<<<<< HEAD
- Bug Fix: [Fix check unknown types to also cover wrapped types](https://github.com/absinthe-graphql/absinthe/pull/1138)
- Bug Fix: [Validate field names are unique to an object, interface or an input object](https://github.com/absinthe-graphql/absinthe/pull/1135)
=======
- Bug Fix: [Validate field names are unique to an object/interface/input object](https://github.com/absinthe-graphql/absinthe/pull/1135)
- Bug Fix: [Validate variable usage in according to spec](https://github.com/absinthe-graphql/absinthe/pull/1141)
>>>>>>> 6ac7a05f

## 1.6.6

- Feature: [Update telemetry dependency to stable ~> 1.0](https://github.com/absinthe-graphql/absinthe/pull/1097)
- Feature: [Use makeup_graphql to get GraphQL syntax highlighting in docs](https://github.com/absinthe-graphql/absinthe/pull/1099)
- Bug Fix: [Fix exception when field name contains all invalid characters](https://github.com/absinthe-graphql/absinthe/pull/1096)

## 1.6.5

- Bug Fix: [Fix interface compilation behavior difference between SDL & DSL](https://github.com/absinthe-graphql/absinthe/pull/1091)
- Bug Fix: [Allow SDL syntax to contain union without member types](https://github.com/absinthe-graphql/absinthe/pull/1085)
- Bug Fix: [Account for prototype schema when rendering SDL via mix task](https://github.com/absinthe-graphql/absinthe/pull/1086)
- Feature: Always inline functions when using persistent_term backend.
- Feature: [Support optional open ended scalars](https://github.com/absinthe-graphql/absinthe/pull/1069)

## 1.6.4

- Feature: [Compress registry tables by default](https://github.com/absinthe-graphql/absinthe/pull/1058)
- Bug Fix: [Fix compilation deadlocks on type imports](https://github.com/absinthe-graphql/absinthe/pull/1056)
- Bug Fix: [Raise a better error when string serialization fails](https://github.com/absinthe-graphql/absinthe/pull/1062)

## 1.6.3

- Bug Fix: [Fix unicode bug when encoding parse error](https://github.com/absinthe-graphql/absinthe/pull/1044)

## 1.6.2

- Bug Fix: [Fix regression in SDL rendering for enum values](https://github.com/absinthe-graphql/absinthe/pull/1041)

## 1.6.1

- Feature: [Improved serialization failure messages](https://github.com/absinthe-graphql/absinthe/pull/1033)
- Bug Fix: [Render null default values in SDL](https://github.com/absinthe-graphql/absinthe/pull/1032)
- Bug Fix: [Reduce memory usage of Schema.Manager](https://github.com/absinthe-graphql/absinthe/pull/1037)

## 1.6.0

- Feature: [Interfaces can now implement Interfaces](https://github.com/absinthe-graphql/absinthe/pull/1012), matching the latest spec
- Feature: Support for the [`repeatable` directive](https://github.com/absinthe-graphql/absinthe/pull/999)
- Feature: Enable [rendering](https://github.com/absinthe-graphql/absinthe/pull/1010) of Type System Directives in SDL based schemas.
- Feature: Correctly match [Introspection type specs](https://github.com/absinthe-graphql/absinthe/pull/1017)
- Bug Fix: Restore dynamic [description support](https://github.com/absinthe-graphql/absinthe/pull/1005) (Note: the `description`s are evaluated once --- at compile time)
- Bug Fix: Restore dynamic [default_value support](https://github.com/absinthe-graphql/absinthe/pull/1026) (Note: the `default_value`s evaluated once --- at compile time)
- Bug Fix: Restore dynamic [Enum value support](https://github.com/absinthe-graphql/absinthe/pull/1023) (Note: the `value` is evaluated once --- at compile time)
- Bug Fix: [Interface nullability](https://github.com/absinthe-graphql/absinthe/pull/1009) corrections
- Bug Fix: Fix [field listing for Inputs](https://github.com/absinthe-graphql/absinthe/pull/1015) that import fields
- Bug Fix: Properly [trim all descriptions](https://github.com/absinthe-graphql/absinthe/pull/1014) no matter the mechanism used to specify them
- Bug Fix: Fix incorrect specification of [`__TypeKind`](https://github.com/absinthe-graphql/absinthe/pull/1019)
- Bug Fix: Better match [introspection schema specification](https://github.com/absinthe-graphql/absinthe/pull/1029)
- Bug Fix: Add missing value to [`__DirectiveLocation`](https://github.com/absinthe-graphql/absinthe/pull/1020)
- Bug Fix: Fix [compilation problems with `import_types`](https://github.com/absinthe-graphql/absinthe/pull/1022)
- Bug Fix: Reduce [memory consumption of Subscriptions](https://github.com/absinthe-graphql/absinthe/pull/1006)

## 1.5.5

- Bug Fix: Fix for `nil` in [`ArgumentsOfCorrectType` suggestions](https://github.com/absinthe-graphql/absinthe/pull/1000)

## 1.5.4

- Feature: Ensure [stable ordering in introspection results](https://github.com/absinthe-graphql/absinthe/pull/997).
- Bug Fix: Fix [rendering of interfaces in SDL](https://github.com/absinthe-graphql/absinthe/pull/979)
- Bug Fix: Properly [escape single line descriptions in SDL](https://github.com/absinthe-graphql/absinthe/pull/968)
- Bug Fix: Fix [`:meta` on fields](https://github.com/absinthe-graphql/absinthe/pull/973)
- Bug Fix: Validate that [DirectivesMustBeValid](https://github.com/absinthe-graphql/absinthe/pull/954)
- Bug Fix: Handle [default value rendering with partial field set](https://github.com/absinthe-graphql/absinthe/pull/998)

## 1.5.3

- Bug Fix: Handle null propagation with `non_null(list_of(non_null(type)))` properly
- Bug Fix: Fix [double escaping issue](https://github.com/absinthe-graphql/absinthe/pull/962) with string literal arguments.

## 1.5.2

- Bug Fix: Fix issue with persistent term backend.

## 1.5.1

- Bug Fix: Enable hydrating resolve_type on unions. #938
- Bug Fix: #922

## v1.5.0 (Rc)

- Breaking Bug Fix: Variable types must align exactly with the argument type. Previously
  Absinthe allowed variables of different types to be used by accident as long as the data parsed.
- Feature (Experimental): `:persistent_term` based schema backend
- Breaking Change: `telemetry` event keys [changed](https://github.com/absinthe-graphql/absinthe/pull/901) since the beta release.

## v1.5.0 (Beta)

- Feature: SDL directives, other improvements
- Feature: Output rendered SDL for a schema
- Feature: Substantially lower subscription memory usage.
- Documentation: Testing guide, numerous fixes and updates
- Breaking Change: Scalar outputs are now type checked and will raise exceptions if the result tries to send the wrong data type in the result.
- Breaking Change: `telemetry` event names [changed](https://github.com/absinthe-graphql/absinthe/pull/782) from the `alpha` to match an emerging naming convention for tracing.
- Breaking Change: Added phase to check validity of field names according to GraphQL spec. Might break existing schema's. Remove the `Absinthe.Phase.Schema.Validation.NamesMustBeValid` from the schema pipeline if you want to ignore this.
- Breaking Change: To match the GraphQL spec, we [no longer](https://github.com/absinthe-graphql/absinthe/pull/816) add a non-null error when a resolver on a non-null field explicitly returns its own error.
- Breaking Change: Removed `Absinthe.Traversal` module

## v1.5.0 (Alpha)

Alpha 0 note: 1.5.0 alpha is safe to use on existing schemas. However, there are no schema validations at the moment, so when writing new ones you may get undefined behaviour if you write an invalid schema.

- COLUMN NUMBERS! The Absinthe Lexer has been rewritten using `nimble_parsec` and now Absinthe includes column information.
- Complete rewrite of schema internals. This fixes a number of long standing bugs, and provides a variety of new features
- Feature: SDL support
- Feature: Schema decorators
- Feature: Customizable subscription de-duplification. See: https://github.com/absinthe-graphql/absinthe/blob/master/guides/subscriptions.md#de-duplicating-updates
- Feature: Built-in `telemetry` instrumentation (https://github.com/beam-telemetry/telemetry)
- Breaking Change: `default_value: DateTime.utc_now()` will have its time set at compile time. IE: DON'T DO THIS. It only worked by accident before anyway, and now it no longer works, which is correct.
- Breaking change: added `node_name/0` callback to `Absinthe.Subscription.PubSub` behaviour. To retain old behaviour, implement this callback to return `Kernel.node/0`.

## v1.4

For changes pre-v1.5 see the [v1.4](https://github.com/absinthe-graphql/absinthe/blob/v1.4/CHANGELOG.md) branch.<|MERGE_RESOLUTION|>--- conflicted
+++ resolved
@@ -2,13 +2,9 @@
 
 ## Unreleased
 
-<<<<<<< HEAD
 - Bug Fix: [Fix check unknown types to also cover wrapped types](https://github.com/absinthe-graphql/absinthe/pull/1138)
 - Bug Fix: [Validate field names are unique to an object, interface or an input object](https://github.com/absinthe-graphql/absinthe/pull/1135)
-=======
-- Bug Fix: [Validate field names are unique to an object/interface/input object](https://github.com/absinthe-graphql/absinthe/pull/1135)
 - Bug Fix: [Validate variable usage in according to spec](https://github.com/absinthe-graphql/absinthe/pull/1141)
->>>>>>> 6ac7a05f
 
 ## 1.6.6
 
