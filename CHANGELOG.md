--- conflicted
+++ resolved
@@ -4,10 +4,6 @@
 
 ## v1.5.0-alpha.0
 
-<<<<<<< HEAD
-- Complete rewrite of schema internals
-- Breaking change: added `node_name/0` callback to `Absinthe.Subscription.PubSub` behaviour. To retain old behaviour, implement this callback to return `Kernel.node/0`.
-=======
 Alpha 0 note: 1.5.0 alpha is safe to use on existing schemas. However, there are no schema validations at the moment, so when writing new ones you may get undefined behaviour if you write an invalid schema. 
 
 - COLUMN NUMBERS! The Absinthe Lexer has been rewritten using `nimble_parsec` and now Absinthe includes column information.
@@ -15,4 +11,4 @@
 - Feature: SDL support
 - Feature: Schema decorators
 - Breaking Change: `default_value: DateTime.utc_now()` will have its time set at compile time. IE: DON'T DO THIS. It only worked by accident before anyway, and now it no longer works, which is correct.
->>>>>>> c3ae3cd7
+- Breaking change: added `node_name/0` callback to `Absinthe.Subscription.PubSub` behaviour. To retain old behaviour, implement this callback to return `Kernel.node/0`.