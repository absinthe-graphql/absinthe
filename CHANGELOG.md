# Changelog

## Unreleased

<<<<<<< HEAD
- Bug Fix: Add **optional** fix for non compliant built-in scalar Int type. Set `config :absinthe, use_spec_compliant_int_scalar: :true` in your config to use the fixed Int type. It is also advisable to upgrade for custom types if you are leveraging the use of integers outside the standard. More information in the [pull request #1131](https://github.com/absinthe-graphql/absinthe/pull/1131).

=======
- Feature: [Convert SDL Language.\* structs to SDL notation](https://github.com/absinthe-graphql/absinthe/pull/1160)
- Feature: [Add support for type extensions](https://github.com/absinthe-graphql/absinthe/pull/1157)
>>>>>>> c3c60e55
- Bug Fix: [Add `__private__` field to EnumValueDefinition](https://github.com/absinthe-graphql/absinthe/pull/1148)
- Bug Fix: [Fix bug in Schema.**absinthe_types**(:all) for Persistent Term](https://github.com/absinthe-graphql/absinthe/pull/1161)
- Feature: [Add `import_directives` macro](https://github.com/absinthe-graphql/absinthe/pull/1158)
- Feature: [Support type extensions on schema declarations](https://github.com/absinthe-graphql/absinthe/pull/1176)

## 1.7.0

- POTENTIALLY BREAKING Bug Fix: [Validate variable usage in according to spec](https://github.com/absinthe-graphql/absinthe/pull/1141). This could break incoming documents previously considered valid. Skip the `Absinthe.Phase.Document.Arguments.VariableTypesMatch` phase to avoid this check. See `Absinthe.Pipeline` on adjusting the document pipeline.

- Feature: [Add GraphQL document formatter](https://github.com/absinthe-graphql/absinthe/pull/1114)
- Bug Fix: [Fix Phase.Schema.Validation.InputOutputTypesCorrectlyPlaced not applied to SDL schema's](https://github.com/absinthe-graphql/absinthe/pull/1142/files)
- Bug Fix: [Use inspect/1 to safely encode bad binary samples](https://github.com/absinthe-graphql/absinthe/pull/1121)
- Bug Fix: [key :is_type_of not found on Interface ](https://github.com/absinthe-graphql/absinthe/issues/1077)
- Bug Fix: [Validate object/interfaces implement all transitive interfaces](https://github.com/absinthe-graphql/absinthe/pull/1127)
- Bug Fix: [Fix check unknown types to also cover wrapped types](https://github.com/absinthe-graphql/absinthe/pull/1138) This could break incoming documents previously considered valid. Skip the `Absinthe.Phase.Validation.KnownTypeNames` phase to avoid this check. See `Absinthe.Pipeline` on adjusting the document pipeline.
- Bug Fix: [Validate field names are unique to an object, interface or an input object](https://github.com/absinthe-graphql/absinthe/pull/1135)

## 1.6.7 (Retired)

Originally included the items from 1.7.0, but the spec validation fix was considered
too impactful for a patch release.

## 1.6.6

- Feature: [Update telemetry dependency to stable ~> 1.0](https://github.com/absinthe-graphql/absinthe/pull/1097)
- Feature: [Use makeup_graphql to get GraphQL syntax highlighting in docs](https://github.com/absinthe-graphql/absinthe/pull/1099)
- Bug Fix: [Fix exception when field name contains all invalid characters](https://github.com/absinthe-graphql/absinthe/pull/1096)

## 1.6.5

- Bug Fix: [Fix interface compilation behavior difference between SDL & DSL](https://github.com/absinthe-graphql/absinthe/pull/1091)
- Bug Fix: [Allow SDL syntax to contain union without member types](https://github.com/absinthe-graphql/absinthe/pull/1085)
- Bug Fix: [Account for prototype schema when rendering SDL via mix task](https://github.com/absinthe-graphql/absinthe/pull/1086)
- Feature: Always inline functions when using persistent_term backend.
- Feature: [Support optional open ended scalars](https://github.com/absinthe-graphql/absinthe/pull/1069)

## 1.6.4

- Feature: [Compress registry tables by default](https://github.com/absinthe-graphql/absinthe/pull/1058)
- Bug Fix: [Fix compilation deadlocks on type imports](https://github.com/absinthe-graphql/absinthe/pull/1056)
- Bug Fix: [Raise a better error when string serialization fails](https://github.com/absinthe-graphql/absinthe/pull/1062)

## 1.6.3

- Bug Fix: [Fix unicode bug when encoding parse error](https://github.com/absinthe-graphql/absinthe/pull/1044)

## 1.6.2

- Bug Fix: [Fix regression in SDL rendering for enum values](https://github.com/absinthe-graphql/absinthe/pull/1041)

## 1.6.1

- Feature: [Improved serialization failure messages](https://github.com/absinthe-graphql/absinthe/pull/1033)
- Bug Fix: [Render null default values in SDL](https://github.com/absinthe-graphql/absinthe/pull/1032)
- Bug Fix: [Reduce memory usage of Schema.Manager](https://github.com/absinthe-graphql/absinthe/pull/1037)

## 1.6.0

- Feature: [Interfaces can now implement Interfaces](https://github.com/absinthe-graphql/absinthe/pull/1012), matching the latest spec
- Feature: Support for the [`repeatable` directive](https://github.com/absinthe-graphql/absinthe/pull/999)
- Feature: Enable [rendering](https://github.com/absinthe-graphql/absinthe/pull/1010) of Type System Directives in SDL based schemas.
- Feature: Correctly match [Introspection type specs](https://github.com/absinthe-graphql/absinthe/pull/1017)
- Bug Fix: Restore dynamic [description support](https://github.com/absinthe-graphql/absinthe/pull/1005) (Note: the `description`s are evaluated once --- at compile time)
- Bug Fix: Restore dynamic [default_value support](https://github.com/absinthe-graphql/absinthe/pull/1026) (Note: the `default_value`s evaluated once --- at compile time)
- Bug Fix: Restore dynamic [Enum value support](https://github.com/absinthe-graphql/absinthe/pull/1023) (Note: the `value` is evaluated once --- at compile time)
- Bug Fix: [Interface nullability](https://github.com/absinthe-graphql/absinthe/pull/1009) corrections
- Bug Fix: Fix [field listing for Inputs](https://github.com/absinthe-graphql/absinthe/pull/1015) that import fields
- Bug Fix: Properly [trim all descriptions](https://github.com/absinthe-graphql/absinthe/pull/1014) no matter the mechanism used to specify them
- Bug Fix: Fix incorrect specification of [`__TypeKind`](https://github.com/absinthe-graphql/absinthe/pull/1019)
- Bug Fix: Better match [introspection schema specification](https://github.com/absinthe-graphql/absinthe/pull/1029)
- Bug Fix: Add missing value to [`__DirectiveLocation`](https://github.com/absinthe-graphql/absinthe/pull/1020)
- Bug Fix: Fix [compilation problems with `import_types`](https://github.com/absinthe-graphql/absinthe/pull/1022)
- Bug Fix: Reduce [memory consumption of Subscriptions](https://github.com/absinthe-graphql/absinthe/pull/1006)

## 1.5.5

- Bug Fix: Fix for `nil` in [`ArgumentsOfCorrectType` suggestions](https://github.com/absinthe-graphql/absinthe/pull/1000)

## 1.5.4

- Feature: Ensure [stable ordering in introspection results](https://github.com/absinthe-graphql/absinthe/pull/997).
- Bug Fix: Fix [rendering of interfaces in SDL](https://github.com/absinthe-graphql/absinthe/pull/979)
- Bug Fix: Properly [escape single line descriptions in SDL](https://github.com/absinthe-graphql/absinthe/pull/968)
- Bug Fix: Fix [`:meta` on fields](https://github.com/absinthe-graphql/absinthe/pull/973)
- Bug Fix: Validate that [DirectivesMustBeValid](https://github.com/absinthe-graphql/absinthe/pull/954)
- Bug Fix: Handle [default value rendering with partial field set](https://github.com/absinthe-graphql/absinthe/pull/998)

## 1.5.3

- Bug Fix: Handle null propagation with `non_null(list_of(non_null(type)))` properly
- Bug Fix: Fix [double escaping issue](https://github.com/absinthe-graphql/absinthe/pull/962) with string literal arguments.

## 1.5.2

- Bug Fix: Fix issue with persistent term backend.

## 1.5.1

- Bug Fix: Enable hydrating resolve_type on unions. #938
- Bug Fix: #922

## v1.5.0 (Rc)

- Breaking Bug Fix: Variable types must align exactly with the argument type. Previously
  Absinthe allowed variables of different types to be used by accident as long as the data parsed.
- Feature (Experimental): `:persistent_term` based schema backend
- Breaking Change: `telemetry` event keys [changed](https://github.com/absinthe-graphql/absinthe/pull/901) since the beta release.

## v1.5.0 (Beta)

- Feature: SDL directives, other improvements
- Feature: Output rendered SDL for a schema
- Feature: Substantially lower subscription memory usage.
- Documentation: Testing guide, numerous fixes and updates
- Breaking Change: Scalar outputs are now type checked and will raise exceptions if the result tries to send the wrong data type in the result.
- Breaking Change: `telemetry` event names [changed](https://github.com/absinthe-graphql/absinthe/pull/782) from the `alpha` to match an emerging naming convention for tracing.
- Breaking Change: Added phase to check validity of field names according to GraphQL spec. Might break existing schema's. Remove the `Absinthe.Phase.Schema.Validation.NamesMustBeValid` from the schema pipeline if you want to ignore this.
- Breaking Change: To match the GraphQL spec, we [no longer](https://github.com/absinthe-graphql/absinthe/pull/816) add a non-null error when a resolver on a non-null field explicitly returns its own error.
- Breaking Change: Removed `Absinthe.Traversal` module

## v1.5.0 (Alpha)

Alpha 0 note: 1.5.0 alpha is safe to use on existing schemas. However, there are no schema validations at the moment, so when writing new ones you may get undefined behaviour if you write an invalid schema.

- COLUMN NUMBERS! The Absinthe Lexer has been rewritten using `nimble_parsec` and now Absinthe includes column information.
- Complete rewrite of schema internals. This fixes a number of long standing bugs, and provides a variety of new features
- Feature: SDL support
- Feature: Schema decorators
- Feature: Customizable subscription de-duplification. See: https://github.com/absinthe-graphql/absinthe/blob/master/guides/subscriptions.md#de-duplicating-updates
- Feature: Built-in `telemetry` instrumentation (https://github.com/beam-telemetry/telemetry)
- Breaking Change: `default_value: DateTime.utc_now()` will have its time set at compile time. IE: DON'T DO THIS. It only worked by accident before anyway, and now it no longer works, which is correct.
- Breaking change: added `node_name/0` callback to `Absinthe.Subscription.PubSub` behaviour. To retain old behaviour, implement this callback to return `Kernel.node/0`.

## v1.4

For changes pre-v1.5 see the [v1.4](https://github.com/absinthe-graphql/absinthe/blob/v1.4/CHANGELOG.md) branch.<|MERGE_RESOLUTION|>--- conflicted
+++ resolved
@@ -1,14 +1,10 @@
 # Changelog
 
 ## Unreleased
-
-<<<<<<< HEAD
 - Bug Fix: Add **optional** fix for non compliant built-in scalar Int type. Set `config :absinthe, use_spec_compliant_int_scalar: :true` in your config to use the fixed Int type. It is also advisable to upgrade for custom types if you are leveraging the use of integers outside the standard. More information in the [pull request #1131](https://github.com/absinthe-graphql/absinthe/pull/1131).
 
-=======
 - Feature: [Convert SDL Language.\* structs to SDL notation](https://github.com/absinthe-graphql/absinthe/pull/1160)
 - Feature: [Add support for type extensions](https://github.com/absinthe-graphql/absinthe/pull/1157)
->>>>>>> c3c60e55
 - Bug Fix: [Add `__private__` field to EnumValueDefinition](https://github.com/absinthe-graphql/absinthe/pull/1148)
 - Bug Fix: [Fix bug in Schema.**absinthe_types**(:all) for Persistent Term](https://github.com/absinthe-graphql/absinthe/pull/1161)
 - Feature: [Add `import_directives` macro](https://github.com/absinthe-graphql/absinthe/pull/1158)
